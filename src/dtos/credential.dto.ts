import { RequestType, RequestStatus } from "@prisma/client";

/**
 * Credential DTOs
 */

export interface CredentialIssuanceRequestDTO {
  encrypted_body: string;
  issuer_did: string;
  holder_did: string;
}

export interface CredentialResponseDTO {
  request_id: string;
  issuer_did: string;
  holder_did: string;
  encrypted_body: string;
  request_type: RequestType;
}

export interface CredentialUpdateRequestDTO {
  issuer_did: string;
  holder_did: string;
  encrypted_body: string;
}

export interface CredentialRenewalRequestDTO {
  issuer_did: string;
  holder_did: string;
  encrypted_body: string;
}

export interface CredentialRevocationRequestDTO {
  // Renamed back
  encrypted_body: string; // Contains VC ID and reason (encrypted)
  issuer_did: string;
  holder_did: string;
}

// REVERTED: Response body DTO for POST /credentials/revoke-request (now CREATING a request)
export interface CredentialRevocationResponseDTO {
  // Renamed back
  message: string;
  request_id: string; // The ID of the newly created VCRevokeRequest record
}

export interface VCStatusBlockDTO {
  vc_id: string;
  issuer_did: string;
  holder_did: string;
  status: boolean;
  hash: string;
}

export interface VCStatusResponseDTO {
  vc_id: string;
  issuer_did: string;
  holder_did: string;
  vc_type: string;
  schema_id: string;
  schema_version: number;
  status: boolean;
  hash: string;
}

export interface ProcessIssuanceVCDTO {
  request_id: string; // ID of the VCIssuanceRequest
  // issuer_did: string; DIHAPUS
  // holder_did: string; DIHAPUS
  action: "APPROVED" | "REJECTED";
  // request_type: RequestType; DIHAPUS (Selalu ISSUANCE untuk endpoint ini)

  // Fields required only when action is APPROVED
  vc_id?: string; // The unique ID for the new VC itself
  schema_id?: string; // ID of the schema used
  schema_version?: number; // Version of the schema used
  vc_hash?: string; // Hash of the credential data (before encryption)
  encrypted_body?: string; // Encrypted VC data
  expired_at?: string; // Expiration date and time (ISO 8601 format, Required only if action is APPROVED)
}

export interface ProcessIssuanceVCResponseDTO {
  message: string;
  request_id: string;
  status: RequestStatus;
  vc_response_id?: string; // Only present if approved
  transaction_hash?: string; // Blockchain transaction hash, only if approved
  block_number?: number; // Blockchain block number, only if approved
}

export interface HolderCredentialDTO {
  id: string;
  order_id: string;
  request_id: string;
  request_type: RequestType;
  issuer_did: string;
  holder_did: string;
  encrypted_body: string;
}

export interface RevokeVCDTO {
  request_id: string; // ID of the VCRevokeRequest record
  action: "APPROVED" | "REJECTED"; // Action to perform
  vc_id?: string; // VC ID to revoke (Required only if action is APPROVED)
}

// Response body after successful revocation
export interface RevokeVCResponseDTO {
  message: string;
  request_id: string; // ID of the VCRevokeRequest processed
  status: RequestStatus; // Final status of the VCRevokeRequest
  transaction_hash?: string; // Blockchain TX hash if approved & successful
  block_number?: number; // Blockchain block number if approved & successful
}

export interface ProcessRenewalVCDTO {
  request_id: string; // ID of the VCRenewalRequest record
  action: "APPROVED" | "REJECTED";
  vc_id?: string; // VC ID to renew (Required only if action is APPROVED)
  encrypted_body?: string; // Newly issued/renewed encrypted VC body (Required only if action is APPROVED)
  expired_at?: string; // Expiration date and time (ISO 8601 format, Required only if action is APPROVED)
}

// Response body DTO for POST /credentials/renew-vc
export interface ProcessRenewalVCResponseDTO {
  message: string;
  request_id: string;
  status: RequestStatus;
  vc_response_id?: string;
  transaction_hash?: string;
  block_number?: number;
}

export interface ProcessUpdateVCDTO {
  request_id: string; // ID of the VCUpdateRequest record
  action: "APPROVED" | "REJECTED";
  vc_id?: string; // Original VC ID to update on blockchain (Required if action is APPROVED)
  new_vc_id?: string; // New VC ID (Required if action is APPROVED)
  vc_type?: string; // VC type (Required if action is APPROVED)
  schema_id?: string; // Schema ID (Required if action is APPROVED)
  schema_version?: number; // Schema version (Required if action is APPROVED)
  new_vc_hash?: string; // New hash for the updated VC (Required if action is APPROVED)
  encrypted_body?: string; // New encrypted body for the updated VC (Required if action is APPROVED)
  expired_at?: string; // Expiration date and time (ISO 8601 format, Required only if action is APPROVED)
}

// Response body DTO for POST /credentials/update-vc
export interface ProcessUpdateVCResponseDTO {
  message: string;
  request_id: string; // ID of the VCUpdateRequest processed
  status: RequestStatus; // Final status of the VCUpdateRequest
  vc_response_id?: string; // ID of the new VCResponse record if approved
  transaction_hash?: string; // Blockchain TX hash if approved & successful
  block_number?: number; // Blockchain block number if approved & successful
}

export interface AggregatedRequestDTO {
  id: string;
  request_type: RequestType;
  issuer_did: string;
  holder_did: string | null; // Dibuat nullable (karena log mungkin tidak punya holder_did)
  status: RequestStatus | null; // Dibuat nullable (karena log tidak punya status PENDING/APPROVED)
  encrypted_body: string | null; // Dibuat nullable (karena log tidak punya encrypted_body)
  vc_id: string | null;
  new_vc_id: string | null; // Ditambahkan untuk log UPDATE
  transaction_hash: string | null; // Ditambahkan untuk log
  createdAt: Date;
  history_type: 'REQUEST' | 'DIRECT_ACTION'; // Field baru untuk membedakan
}

// Response DTO for the new endpoint
export interface AllIssuerRequestsResponseDTO {
  count: number;
  requests: AggregatedRequestDTO[];
}

export interface IssuerIssueVCDTO {
  issuer_did: string;
  holder_did: string;
  vc_id: string;
  vc_type: string;
  schema_id: string;
  schema_version: number;
  vc_hash: string;
  encrypted_body: string;
  expiredAt: string; // <-- TAMBAHKAN BARIS INI
}

export interface IssuerUpdateVCDTO {
  issuer_did: string;
  holder_did: string;

  old_vc_id: string; // ID VC lama yang akan diganti

  // Detail VC baru
  new_vc_id: string; // ID unik untuk VC yang baru (diperbarui)
  vc_type: string;
  schema_id: string;
  schema_version: number;
  new_vc_hash: string; // Hash dari data VC yang baru
  encrypted_body: string; // Body VC baru yang dienkripsi
  expiredAt: string; // Tanggal kedaluwarsa baru
}

// Response body DTO for POST /credentials/issuer/update-vc
export interface IssuerUpdateVCResponseDTO {
  message: string;
  record_id: string; // ID dari record baru di tabel VCinitiatedByIssuer
  transaction_hash: string;
  block_number: number;
}

// Response body DTO for POST /credentials/issuer/issue-vc
export interface IssuerIssueVCResponseDTO {
  message: string;
  record_id: string; // ID dari record baru di tabel VCinitiatedByIssuer
  transaction_hash: string;
  block_number: number;
}

export interface IssuerRevokeVCDTO {
  issuer_did: string; // DID Issuer yang diautentikasi
  vc_id: string; // ID VC yang akan dicabut
}

// Response body DTO for POST /credentials/issuer/revoke-vc
export interface IssuerRevokeVCResponseDTO {
  message: string;
  vc_id: string;
  transaction_hash: string;
  block_number: number;
}

export interface IssuerRenewVCDTO {
  issuer_did: string;
  holder_did: string;
  vc_id: string; // ID dari VC on-chain yang akan diperbarui (renew)
  encrypted_body: string; // Body VC BARU (sudah dienkripsi) yang akan disimpan di DB
  expiredAt: string; // <-- TAMBAHKAN BARIS INI
}

// Response body DTO for POST /credentials/issuer/renew-vc
export interface IssuerRenewVCResponseDTO {
  message: string;
  record_id: string; // ID dari record baru di tabel VCinitiatedByIssuer
  transaction_hash: string;
  block_number: number;
}

export interface ClaimIssuerInitiatedVCsDTO {
  holder_did: string;
  limit?: number;
}

// Response body DTO for POST /claim-vc/issuer-init
export interface ClaimIssuerInitiatedVCsResponseDTO {
  claimed_vcs: any[]; // Data VC yang diklaim
  claimed_count: number;
  remaining_count: number;
  has_more: boolean;
}

// Request body DTO for POST /confirm-vc/issuer-init
export interface ConfirmIssuerInitiatedVCsDTO {
  vc_ids: string[]; // Array of VCinitiatedByIssuer record IDs
  holder_did: string;
}

// Response body DTO for POST /confirm-vc/issuer-init
export interface ConfirmIssuerInitiatedVCsResponseDTO {
  message: string;
  confirmed_count: number;
  requested_count: number;
}

// VC Validation DTOs
export interface ValidateVCDTO {
  vc_json: any; // The complete VC JSON object
  vc_hash: string; // Hash calculated by frontend (Keccak256)
  holder_did: string; // DID of the institution uploading (for validation)
}

export interface VCValidationResult {
  is_valid: boolean;
  did_valid: boolean;
  expiration_valid: boolean;
  hash_valid: boolean;
  errors: string[];
  vc_id?: string;
  holder_did?: string;
  issuer_did?: string;
  expired_at?: string | null;
  is_expired?: boolean;
}

<<<<<<< HEAD
/**
 * DTO for uploading VC document file
 */
export interface UploadVCDocumentResponseDTO {
  message: string;
  file_id: string; // UUID generated for the file
  file_url: string;
  size: number;
}

/**
 * DTO for deleting VC document file
 */
export interface DeleteVCDocumentDTO {
  file_id: string; // UUID of the file to delete
}

export interface DeleteVCDocumentResponseDTO {
  message: string;
  file_id: string;
=======
export interface CombinedClaimVCDTO {
  source: 'HOLDER_REQUEST' | 'ISSUER_INITIATED'; // Which table it came from
  claimId: string; // The ID to be used for confirmation.
                   // This will be VCResponse.request_id OR VCinitiatedByIssuer.id
  encrypted_body: string;
  request_type: RequestType;
  processing_at: Date;
  // ... any other common fields you want to return
}

// DTO for the response of the new combined claim endpoint
export interface CombinedClaimVCsResponseDTO {
  claimed_vcs: CombinedClaimVCDTO[];
  claimed_count: number;
  remaining_count: number;
  has_more: boolean;
}

// DTO for an item in the new combined confirm request
export interface CombinedClaimConfirmationItemDTO {
  claimId: string; // The ID from CombinedClaimVCDTO (either request_id or id)
  source: 'HOLDER_REQUEST' | 'ISSUER_INITIATED'; // The source from CombinedClaimVCDTO
}

// DTO for the request body of the new combined confirm endpoint
export interface CombinedConfirmVCsBatchDTO {
  items: CombinedClaimConfirmationItemDTO[];
  holder_did: string;
}

// DTO for the response of the new combined confirm endpoint
export interface CombinedConfirmVCsResponseDTO {
  message: string;
  confirmed_count: number;
  requested_count: number;
>>>>>>> f5ff562b
}<|MERGE_RESOLUTION|>--- conflicted
+++ resolved
@@ -165,7 +165,7 @@
   new_vc_id: string | null; // Ditambahkan untuk log UPDATE
   transaction_hash: string | null; // Ditambahkan untuk log
   createdAt: Date;
-  history_type: 'REQUEST' | 'DIRECT_ACTION'; // Field baru untuk membedakan
+  history_type: "REQUEST" | "DIRECT_ACTION"; // Field baru untuk membedakan
 }
 
 // Response DTO for the new endpoint
@@ -293,7 +293,6 @@
   is_expired?: boolean;
 }
 
-<<<<<<< HEAD
 /**
  * DTO for uploading VC document file
  */
@@ -314,11 +313,12 @@
 export interface DeleteVCDocumentResponseDTO {
   message: string;
   file_id: string;
-=======
+}
+
 export interface CombinedClaimVCDTO {
-  source: 'HOLDER_REQUEST' | 'ISSUER_INITIATED'; // Which table it came from
+  source: "HOLDER_REQUEST" | "ISSUER_INITIATED"; // Which table it came from
   claimId: string; // The ID to be used for confirmation.
-                   // This will be VCResponse.request_id OR VCinitiatedByIssuer.id
+  // This will be VCResponse.request_id OR VCinitiatedByIssuer.id
   encrypted_body: string;
   request_type: RequestType;
   processing_at: Date;
@@ -336,7 +336,7 @@
 // DTO for an item in the new combined confirm request
 export interface CombinedClaimConfirmationItemDTO {
   claimId: string; // The ID from CombinedClaimVCDTO (either request_id or id)
-  source: 'HOLDER_REQUEST' | 'ISSUER_INITIATED'; // The source from CombinedClaimVCDTO
+  source: "HOLDER_REQUEST" | "ISSUER_INITIATED"; // The source from CombinedClaimVCDTO
 }
 
 // DTO for the request body of the new combined confirm endpoint
@@ -350,5 +350,4 @@
   message: string;
   confirmed_count: number;
   requested_count: number;
->>>>>>> f5ff562b
 }