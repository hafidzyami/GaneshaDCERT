--- conflicted
+++ resolved
@@ -79,13 +79,6 @@
 }
 
 export interface HolderCredentialDTO {
-<<<<<<< HEAD
-  vc_response_id: string;
-  request_id: string; // The original request this VC fulfilled
-  request_type: RequestType;
-  issuer_did: string;
-  holder_did: string;
-=======
   id: string;             
   order_id: string;
   request_id: string;
@@ -110,5 +103,4 @@
   status: RequestStatus; // Final status of the VCRevokeRequest
   transaction_hash?: string; // Blockchain TX hash if approved & successful
   block_number?: number; // Blockchain block number if approved & successful
->>>>>>> bcb206ab
 }