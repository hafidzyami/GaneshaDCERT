--- conflicted
+++ resolved
@@ -11,11 +11,7 @@
   addVCStatusBlockValidator,
   getVCStatusValidator,
   processIssuanceVCValidator,
-<<<<<<< HEAD
-  getHolderCredentialsValidator
-=======
   getHolderCredentialsValidator, revokeVCValidator
->>>>>>> bcb206ab
 } from "../validators/credential.validator";
 
 const router: Router = express.Router();
@@ -112,10 +108,6 @@
  *         required: false
  *         schema:
  *           type: string
-<<<<<<< HEAD
- *         description: Filter by issuer DID
- *       
-=======
  *         description: Filter by issuer DID. (Either this or holder_did is required).
  *         example: did:ganesha:0xabcdef1234567890
  *       - in: query
@@ -125,7 +117,6 @@
  *           type: string
  *         description: Filter by holder DID. (Either this or issuer_did is required).
  *         example: did:ganesha:0x1234567890abcdef
->>>>>>> bcb206ab
  *     responses:
  *       200:
  *         description: List of credential requests retrieved successfully.
@@ -698,14 +689,10 @@
  *                   items:
  *                     type: object
  *                     properties:
-<<<<<<< HEAD
- *                       vc_response_id:
-=======
  *                       id:
  *                         type: string
  *                         format: uuid
  *                       order_id: # Added
->>>>>>> bcb206ab
  *                         type: string
  *                         format: uuid
  *                       request_id:
@@ -718,12 +705,9 @@
  *                         type: string
  *                       holder_did:
  *                         type: string
-<<<<<<< HEAD
-=======
  *                       encrypted_body: # Added
  *                         type: string
  *                         description: The encrypted VC data
->>>>>>> bcb206ab
  *       400:
  *         description: Missing or invalid holder_did query parameter.
  *       500:
@@ -735,8 +719,6 @@
   credentialController.getHolderCredentialsFromDB 
 );
 
-<<<<<<< HEAD
-=======
 /**
  * @swagger
  * /credentials/revoke-vc:
@@ -817,6 +799,5 @@
   revokeVCValidator, // Apply the validator
   credentialController.revokeVC // Use the specific controller function
 );
->>>>>>> bcb206ab
 
 export default router;