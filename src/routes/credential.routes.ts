import express, { Router } from "express";
import * as credentialController from "../controllers/credential.controller";
import {
  requestCredentialValidator,
  getCredentialRequestsByTypeValidator,
  getHolderVCsValidator,
  credentialUpdateRequestValidator,
  credentialRenewalRequestValidator,
  credentialRevocationRequestValidator,
  getVCStatusValidator,
  processIssuanceVCValidator,
<<<<<<< HEAD
  getHolderCredentialsValidator, revokeVCValidator, processRenewalVCValidator, processUpdateVCValidator
=======
  getHolderCredentialsValidator,
  revokeVCValidator,
>>>>>>> 4a3e8e3d
} from "../validators/credential.validator";

const router: Router = express.Router();

/**
 * @swagger
 * tags:
 *   name: Verifiable Credential (VC) Lifecycle
 *   description: VC issuance, renewal, update, revocation, and status management
 */

/**
 * @swagger
 * /credentials/requests:
 *   post:
 *     summary: Request credential issuance
 *     description: Holder requests a new Verifiable Credential from an issuer
 *     tags:
 *       - Verifiable Credential (VC) Lifecycle
 *     requestBody:
 *       required: true
 *       content:
 *         application/json:
 *           schema:
 *             type: object
 *             required:
 *               - holder_did
 *               - issuer_did
 *               - encrypted_body
 *             properties:
 *               holder_did:
 *                 type: string
 *                 example: did:dcert:1234567890abcdef
 *                 description: DID of the credential holder
 *               issuer_did:
 *                 type: string
 *                 example: did:dcert:string_hash
 *                 description: DID of the credential issuer
 *               encrypted_body:
 *                 type: string
 *                 format: uuid
 *                 description: ID of the VC schema to use
 *
 *     responses:
 *       201:
 *         description: Credential request created successfully
 *         content:
 *           application/json:
 *             schema:
 *               type: object
 *               properties:
 *                 success:
 *                   type: boolean
 *                   example: true
 *                 message:
 *                   type: string
 *                   example: Permintaan kredensial berhasil dibuat
 *                 data:
 *                   type: object
 *                   properties:
 *                     request_id:
 *                       type: string
 *                       format: uuid
 *                     status:
 *                       type: string
 *                       example: PENDING
 *       400:
 *         description: Validation error or invalid data
 *       404:
 *         description: Schema or DID not found
 *       500:
 *         description: Internal server error
 */
router.post(
  "/requests",
  requestCredentialValidator,
  credentialController.requestCredential
);

/**
 * @swagger
 * /credentials/get-requests:
 *   get:
 *     summary: Get credential requests by type
 *     description: Retrieve credential requests filtered by type (ISSUANCE, RENEWAL, UPDATE, REVOCATION). Requires providing at least one of issuer_did OR holder_did for filtering.
 *     tags:
 *       - Verifiable Credential (VC) Lifecycle
 *     parameters:
 *       - in: query
 *         name: type
 *         required: true
 *         schema:
 *           type: string
 *           enum: [ISSUANCE, RENEWAL, UPDATE, REVOCATION]
 *         description: Type of credential request.
 *       - in: query
 *         name: issuer_did
 *         required: false
 *         schema:
 *           type: string
 *         description: Filter by issuer DID. (Either this or holder_did is required).
 *         example: did:dcert:abcdef1234567890
 *       - in: query
 *         name: holder_did
 *         required: false
 *         schema:
 *           type: string
 *         description: Filter by holder DID. (Either this or issuer_did is required).
 *         example: did:dcert:1234567890abcdef
 *     responses:
 *       200:
 *         description: List of credential requests retrieved successfully.
 *         content:
 *           application/json:
 *             schema:
 *               type: object
 *               properties:
 *                 success:
 *                   type: boolean
 *                   example: true
 *                 message:
 *                   type: string
 *                   example: "Successfully retrieved ISSUANCE requests."
 *                 data:
 *                   type: array
 *                   items:
 *                     type: object
 *                     properties:
 *                       id:
 *                         type: string
 *                         format: uuid
 *                       issuer_did:
 *                         type: string
 *                       holder_did:
 *                         type: string
 *                       status:
 *                         type: string
 *                       createdAt:
 *                         type: string
 *                         format: date-time
 *       400:
 *         description: Invalid query parameters (e.g., missing type, invalid DID format, OR neither issuer_did nor holder_did provided).
 *       500:
 *         description: Internal server error.
 */
router.get(
  "/get-requests",
  getCredentialRequestsByTypeValidator,
  credentialController.getCredentialRequestsByType
);

<<<<<<< HEAD
=======
/**
 * @swagger
 * /credentials/response:
 *   post:
 *     summary: Process credential response
 *     description: Issuer approves or rejects credential request (issuance, renewal, or update)
 *     tags:
 *       - Verifiable Credential (VC) Lifecycle
 *     requestBody:
 *       required: true
 *       content:
 *         application/json:
 *           schema:
 *             type: object
 *             required:
 *               - request_id
 *               - action
 *             properties:
 *               request_id:
 *                 type: string
 *                 format: uuid
 *                 description: ID of the credential request
 *               action:
 *                 type: string
 *                 enum: [APPROVE, REJECT]
 *                 description: Action to take on the request
 *               rejection_reason:
 *                 type: string
 *                 description: Required if action is REJECT
 *               credential_data:
 *                 type: object
 *                 description: Credential data if approving
 *     responses:
 *       200:
 *         description: Credential response processed successfully
 *         content:
 *           application/json:
 *             schema:
 *               type: object
 *               properties:
 *                 success:
 *                   type: boolean
 *                   example: true
 *                 message:
 *                   type: string
 *                   example: Kredensial berhasil diterbitkan
 *                 data:
 *                   type: object
 *                   properties:
 *                     vc_id:
 *                       type: string
 *                       format: uuid
 *                     status:
 *                       type: string
 *       400:
 *         description: Invalid request or validation error
 *       404:
 *         description: Request not found
 *       500:
 *         description: Internal server error
 */
router.post(
  "/response",
  processCredentialResponseValidator,
  credentialController.processCredentialResponse
);
>>>>>>> 4a3e8e3d

/**
 * @swagger
 * /credentials/credentials:
 *   get:
 *     summary: Get holder's VCs
 *     description: Retrieve all Verifiable Credentials owned by a specific holder
 *     tags:
 *       - Verifiable Credential (VC) Lifecycle
 *     parameters:
 *       - in: query
 *         name: holder_did
 *         required: true
 *         schema:
 *           type: string
 *         description: DID of the credential holder

 *     responses:
 *       200:
 *         description: List of holder's credentials
 *         content:
 *           application/json:
 *             schema:
 *               type: object
 *               properties:
 *                 success:
 *                   type: boolean
 *                   example: true
 *                 data:
 *                   type: array
 *                   items:
 *                     type: object
 *                     properties:
 *                       vc_id:
 *                         type: string
 *                         format: uuid
 *                       holder_did:
 *                         type: string
 *                       issuer_did:
 *                         type: string
 *                       schema_name:
 *                         type: string
 *                       status:
 *                         type: string
 *                       issued_at:
 *                         type: string
 *                         format: date-time
 *                       expires_at:
 *                         type: string
 *                         format: date-time
 *       400:
 *         description: Missing or invalid holder_did
 *       500:
 *         description: Internal server error
 */
router.get(
  "/credentials",
  getHolderVCsValidator,
  credentialController.getHolderVCs
);

/**
 * @swagger
 * /credentials/update-request:
 *   post:
 *     summary: Request credential update (Creates DB record)
 *     description: Submits a request to update an existing Verifiable Credential. This creates a record in the database with PENDING status. The actual update processing happens separately.
 *     tags:
 *       - Verifiable Credential (VC) Lifecycle
 *     security:
 *       - bearerAuth: []
 *     requestBody:
 *       required: true
 *       content:
 *         application/json:
 *           schema:
 *             type: object
 *             required:
 *               - issuer_did
 *               - holder_did
 *               - encrypted_body
 *             properties:
 *               issuer_did:
 *                 type: string
 *                 example: did:ganesha:0xabcdef1234567890
 *                 description: DID of the credential issuer.
 *               holder_did:
 *                 type: string
 *                 example: did:ganesha:0x1234567890abcdef
 *                 description: DID of the credential holder.
 *               encrypted_body:
 *                 type: string
 *                 description: Encrypted payload containing the VC ID to update and the new data/reason.
 *     responses:
 *       201:
 *         description: Update request created successfully in the database.
 *         content:
 *           application/json:
 *             schema:
 *               type: object
 *               properties:
 *                 success:
 *                   type: boolean
 *                   example: true
 *                 message:
 *                   type: string
 *                   example: "Verifiable Credential update request submitted successfully."
 *                 data:
 *                   type: object
 *                   properties:
 *                     request_id:
 *                       type: string
 *                       format: uuid
 *                       description: The ID of the newly created VCUpdateRequest record.
 *       400:
 *         description: Validation error (e.g., missing fields, invalid DIDs).
 *       500:
 *         description: Internal server error.
 */
router.post(
  "/update-request",
  credentialUpdateRequestValidator,
  credentialController.requestCredentialUpdate
);

/**
 * @swagger
 * /credentials/renew-request:
 *   post:
 *     summary: Request credential renewal (Creates DB record)
 *     description: Submits a request to renew an expiring or expired Verifiable Credential. This creates a record in the database with PENDING status. The actual renewal processing happens separately.
 *     tags:
 *       - Verifiable Credential (VC) Lifecycle
 *     security:
 *       - bearerAuth: []
 *     requestBody:
 *       required: true
 *       content:
 *         application/json:
 *           schema:
 *             type: object
 *             required:
 *               - issuer_did
 *               - holder_did
 *               - encrypted_body
 *             properties:
 *               issuer_did:
 *                 type: string
 *                 example: did:ganesha:0xabcdef1234567890
 *                 description: DID of the credential issuer.
 *               holder_did:
 *                 type: string
 *                 example: did:ganesha:0x1234567890abcdef
 *                 description: DID of the credential holder.
 *               encrypted_body:
 *                 type: string
 *                 description: Encrypted payload containing the VC ID to renew and any required justification/data.
 *     responses:
 *       201:
 *         description: Renewal request created successfully in the database.
 *         content:
 *           application/json:
 *             schema:
 *               type: object
 *               properties:
 *                 success:
 *                   type: boolean
 *                   example: true
 *                 message:
 *                   type: string
 *                   example: "Verifiable Credential renewal request submitted successfully."
 *                 data:
 *                   type: object
 *                   properties:
 *                     request_id:
 *                       type: string
 *                       format: uuid
 *                       description: The ID of the newly created VCRenewalRequest record.
 *       400:
 *         description: Validation error (e.g., missing fields, invalid DIDs).
 *       500:
 *         description: Internal server error.
 */
<<<<<<< HEAD
router.post("/renew-request", credentialRenewalRequestValidator, credentialController.requestCredentialRenewal);
=======
router.post(
  "/renew-requests",
  credentialRenewalRequestValidator,
  credentialController.requestCredentialRenewal
);
>>>>>>> 4a3e8e3d

/**
 * @swagger
 * /credentials/revoke-request:
 *   post:
 *     summary: Request credential revocation (Creates DB record)
 *     description: Submits a request to revoke a Verifiable Credential. This creates a record in the database with PENDING status. The actual revocation processing happens separately (e.g., via an admin/issuer action).
 *     tags:
 *       - Verifiable Credential (VC) Lifecycle
 *     security:
 *       - bearerAuth: []
 *     requestBody:
 *       required: true
 *       content:
 *         application/json:
 *           schema:
 *             type: object
 *             required:
 *               - encrypted_body
 *               - issuer_did
 *               - holder_did
 *             properties:
 *               encrypted_body:
 *                 type: string
 *                 description: Encrypted payload containing the VC ID to revoke and the reason.
 *               issuer_did:
 *                 type: string
 *                 example: did:dcert:abcdef1234567890
 *                 description: DID of the entity requesting revocation (usually issuer or holder).
 *               holder_did:
 *                 type: string
 *                 example: did:dcert:1234567890abcdef
 *                 description: DID of the credential holder.
 *     responses:
 *       201:
 *         description: Revocation request created successfully in the database.
 *         content:
 *           application/json:
 *             schema:
 *               type: object
 *               properties:
 *                 success:
 *                   type: boolean
 *                   example: true
 *                 message:
 *                   type: string
 *                   example: "Verifiable Credential revocation request submitted successfully."
 *                 data:
 *                   type: object
 *                   properties:
 *                     request_id:
 *                       type: string
 *                       format: uuid
 *                       description: The ID of the newly created VCRevokeRequest record.
 *       400:
 *         description: Validation error (e.g., missing fields, invalid DIDs).
 *       500:
 *         description: Internal server error.
 */
router.post(
  "/revoke-request",
  credentialRevocationRequestValidator,
  credentialController.requestCredentialRevocation
);

<<<<<<< HEAD
=======
/**
 * @swagger
 * /credentials/add-status-block:
 *   post:
 *     summary: Add VC status block to blockchain
 *     description: Record credential status change on the blockchain
 *     tags:
 *       - Verifiable Credential (VC) Lifecycle
 *     requestBody:
 *       required: true
 *       content:
 *         application/json:
 *           schema:
 *             type: object
 *             required:
 *               - vc_id
 *               - status
 *             properties:
 *               vc_id:
 *                 type: string
 *                 format: uuid
 *                 description: ID of the credential
 *               status:
 *                 type: string
 *                 enum: [ACTIVE, REVOKED, SUSPENDED, EXPIRED]
 *                 description: New status of the credential
 *               reason:
 *                 type: string
 *                 description: Reason for status change
 *     responses:
 *       201:
 *         description: Status block added to blockchain successfully
 *         content:
 *           application/json:
 *             schema:
 *               type: object
 *               properties:
 *                 success:
 *                   type: boolean
 *                   example: true
 *                 message:
 *                   type: string
 *                   example: Status block berhasil ditambahkan ke blockchain
 *                 data:
 *                   type: object
 *                   properties:
 *                     block_hash:
 *                       type: string
 *                     block_index:
 *                       type: integer
 *       400:
 *         description: Invalid request data
 *       404:
 *         description: Credential not found
 *       500:
 *         description: Internal server error
 */
router.post(
  "/add-status-block",
  addVCStatusBlockValidator,
  credentialController.addVCStatusBlock
);
>>>>>>> 4a3e8e3d

/**
 * @swagger
 * /credentials/{vcId}/status:
 *   get:
 *     summary: Get VC status from Blockchain
 *     description: Retrieve the current status record of a Verifiable Credential directly from the blockchain using its ID.
 *     tags:
 *       - Verifiable Credential (VC) Lifecycle
 *     parameters:
 *       - in: path
 *         name: vcId
 *         required: true
 *         schema:
 *           type: string
 *         description: The unique identifier of the Verifiable Credential.
 *     responses:
 *       200:
 *         description: Credential status retrieved successfully from the blockchain.
 *         content:
 *           application/json:
 *             schema:
 *               type: object
 *               properties:
 *                 success:
 *                   type: boolean
 *                   example: true
 *                 message:
 *                   type: string
 *                   example: "Successfully retrieved status for VC ..."
 *                 data:
 *                   type: object
 *                   properties:
 *                     vc_id:
 *                       type: string
 *                     issuer_did:
 *                       type: string
 *                     holder_did:
 *                       type: string
 *                     vc_type:
 *                       type: string
 *                     schema_id:
 *                       type: string
 *                     schema_version:
 *                       type: integer
 *                     status:
 *                       type: boolean
 *                       description: Current status (true = active, false = inactive/revoked).
 *                     hash:
 *                       type: string
 *                       description: Stored hash of the VC on the blockchain.
 *       400:
 *         description: Invalid vcId format in URL.
 *       404:
 *         description: VC not found on the blockchain.
 *       500:
 *         description: Internal server error or blockchain communication error.
 */
router.get(
  "/:vcId/status",
  getVCStatusValidator,
  credentialController.getVCStatus
);

/**
 * @swagger
 * /credentials/issue-vc:
 *   post:
 *     summary: Process credential issuance (Approve/Reject)
 *     description: Issuer approves or rejects a specific credential issuance request, issuing it on the blockchain if approved.
 *     tags:
 *       - Verifiable Credential (VC) Lifecycle
 *     requestBody:
 *       required: true
 *       content:
 *         application/json:
 *           schema:
 *             type: object
 *             required:
 *               - request_id
 *               - issuer_did
 *               - holder_did
 *               - action
 *               - request_type
 *             properties:
 *               request_id:
 *                 type: string
 *                 format: uuid
 *                 description: ID of the VCIssuanceRequest to process
 *               issuer_did:
 *                 type: string
 *                 example: did:dcert:string_hash0
 *                 description: DID of the issuer (must match original request)
 *               holder_did:
 *                 type: string
 *                 example: did:dcert:string_hashf
 *                 description: DID of the holder (must match original request)
 *               action:
 *                 type: string
 *                 enum: [APPROVED, REJECTED]
 *                 description: Action to take (APPROVED or REJECTED)
 *               request_type:
 *                 type: string
 *                 enum: [ISSUANCE]
 *                 description: Must be ISSUANCE for this endpoint
 *               vc_id:
 *                 type: string
 *                 description: Unique ID for the new VC (Required if action is APPROVED)
 *               vc_type:
 *                 type: string
 *                 example: UniversityDegreeCredential
 *                 description: Type/Name of the VC (Required if action is APPROVED)
 *               schema_id:
 *                 type: string
 *                 format: uuid
 *                 description: ID of the schema used (Required if action is APPROVED)
 *               schema_version:
 *                 type: integer
 *                 example: 1
 *                 description: Version of the schema used (Required if action is APPROVED)
 *               vc_hash:
 *                 type: string
 *                 example: "string_hash"
 *                 description: Hash of the VC data (Required if action is APPROVED)
 *               encrypted_body:
 *                 type: string
 *                 description: Encrypted VC data (Required if action is APPROVED)
 *     responses:
 *       200:
 *         description: Request processed successfully (Approved or Rejected)
 *         content:
 *           application/json:
 *             schema:
 *               type: object
 *               properties:
 *                 success:
 *                   type: boolean
 *                   example: true
 *                 message:
 *                   type: string
 *                   example: "Verifiable Credential issued successfully on blockchain and database."
 *                 data:
 *                   type: object
 *                   properties:
 *                     request_id:
 *                       type: string
 *                       format: uuid
 *                     status:
 *                       type: string
 *                       enum: [APPROVED, REJECTED]
 *                     vc_response_id:
 *                       type: string
 *                       format: uuid
 *                       description: Present only if action was APPROVED
 *                     transaction_hash:
 *                       type: string
 *                       description: Blockchain transaction hash (Present only if action was APPROVED)
 *                     block_number:
 *                       type: integer
 *                       description: Blockchain block number (Present only if action was APPROVED)
 *       400:
 *         description: Validation error, mismatched DIDs, request already processed, missing required fields for approval, or blockchain error.
 *       404:
 *         description: Issuance request not found.
 *       500:
 *         description: Internal server error.
 */
router.post(
  "/issue-vc", // The new endpoint path
  processIssuanceVCValidator, // Apply the specific validator
  credentialController.processIssuanceVC // Use the specific controller function
);

/**
 * @swagger
 * /credentials/get-credentials-from-db:
 *   get:
 *     summary: Get holder's issued VCs from DB
 *     description: Retrieve all Verifiable Credentials issued to a specific holder from the database
 *     tags:
 *       - Verifiable Credential (VC) Lifecycle
 *     parameters:
 *       - in: query
 *         name: holder_did
 *         required: true
 *         schema:
 *           type: string
 *         example: did:dcert:string_hashf
 *         description: DID of the credential holder whose VCs are requested
 *     responses:
 *       200:
 *         description: List of holder's credential metadata retrieved successfully.
 *         content:
 *           application/json:
 *             schema:
 *               type: object
 *               properties:
 *                 success:
 *                   type: boolean
 *                   example: true
 *                 message:
 *                   type: string
 *                   example: "Successfully retrieved 2 credentials for holder did:dcert:..."
 *                 data:
 *                   type: array
 *                   items:
 *                     type: object
 *                     properties:
 *                       id:
 *                         type: string
 *                         format: uuid
 *                       order_id: # Added
 *                         type: string
 *                         format: uuid
 *                       request_id:
 *                         type: string
 *                         format: uuid
 *                       request_type:
 *                         type: string
 *                         enum: [ISSUANCE, RENEWAL, UPDATE, REVOKE]
 *                       issuer_did:
 *                         type: string
 *                       holder_did:
 *                         type: string
 *                       encrypted_body: # Added
 *                         type: string
 *                         description: The encrypted VC data
 *       400:
 *         description: Missing or invalid holder_did query parameter.
 *       500:
 *         description: Internal server error.
 */
router.get(
  "/get-credentials-from-db",
  getHolderCredentialsValidator,
  credentialController.getHolderCredentialsFromDB
);

/**
 * @swagger
 * /credentials/revoke-vc:
 *   post:
 *     summary: Process VC revocation request (Approve/Reject)
 *     description: Processes a request stored in the VCRevokeRequest table. If approved, verifies the target VC on-chain and then revokes it on the blockchain, updating the request status in the DB. If rejected, only updates the request status in the DB.
 *     tags:
 *       - Verifiable Credential (VC) Lifecycle
 *     security:
 *       - bearerAuth: []
 *     requestBody:
 *       required: true
 *       content:
 *         application/json:
 *           schema:
 *             type: object
 *             required:
 *               - request_id
 *               - issuer_did
 *               - holder_did
 *               - action
 *             properties:
 *               request_id:
 *                 type: string
 *                 format: uuid
 *                 description: The ID of the VCRevokeRequest record to process.
 *               issuer_did:
 *                 type: string
 *                 description: Issuer DID (must match the one in the VCRevokeRequest).
 *               holder_did:
 *                 type: string
 *                 description: Holder DID (must match the one in the VCRevokeRequest).
 *               action:
 *                 type: string
 *                 enum: [APPROVED, REJECTED]
 *                 description: Action to take on the revocation request.
 *               vc_id:
 *                 type: string
 *                 description: The ID of the actual VC to revoke (Required only if action is APPROVED).
 *     responses:
 *       200:
 *         description: Revocation request processed successfully (Approved or Rejected).
 *         content:
 *           application/json:
 *             schema:
 *               type: object
 *               properties:
 *                 success:
 *                   type: boolean
 *                   example: true
 *                 message:
 *                   type: string
 *                   example: "Verifiable Credential revocation request approved and VC revoked on blockchain."
 *                 data:
 *                   type: object
 *                   properties:
 *                     request_id:
 *                       type: string
 *                       format: uuid
 *                     status:
 *                       type: string
 *                       enum: [APPROVED, REJECTED]
 *                     transaction_hash:
 *                       type: string
 *                       description: Blockchain transaction hash (Present only if action was APPROVED and blockchain call succeeded).
 *                     block_number:
 *                       type: integer
 *                       description: Blockchain block number (Present only if action was APPROVED and blockchain call succeeded).
 *       400:
 *         description: Validation error, mismatched DIDs, request already processed, VC already revoked on chain, missing vc_id for approval, or blockchain error.
 *       404:
 *         description: Revocation request (request_id) not found in DB, or target VC (vc_id) not found on blockchain when approving.
 *       500:
 *         description: Internal server error.
 */
router.post(
  "/revoke-vc", // The new POST endpoint path
  revokeVCValidator, // Apply the validator
  credentialController.revokeVC // Use the specific controller function
);


/**
 * @swagger
 * /credentials/renew-vc:
 *   post:
 *     summary: Process VC renewal request (Approve/Reject)
 *     description: Processes a request stored in the VCRenewalRequest table. If approved, calls the renew function on the blockchain for the specified VC, updates the request status, and stores the new encrypted VC body in VCResponse. If rejected, only updates the request status.
 *     tags:
 *       - Verifiable Credential (VC) Lifecycle
 *     security:
 *       - bearerAuth: []
 *     requestBody:
 *       required: true
 *       content:
 *         application/json:
 *           schema:
 *             type: object
 *             required:
 *               - request_id
 *               - issuer_did
 *               - holder_did
 *               - action
 *             properties:
 *               request_id:
 *                 type: string
 *                 format: uuid
 *                 description: The ID of the VCRenewalRequest record to process.
 *               issuer_did:
 *                 type: string
 *                 description: Issuer DID (must match the one in the VCRenewalRequest).
 *               holder_did:
 *                 type: string
 *                 description: Holder DID (must match the one in the VCRenewalRequest).
 *               action:
 *                 type: string
 *                 enum: [APPROVED, REJECTED]
 *                 description: Action to take on the renewal request.
 *               vc_id:
 *                 type: string
 *                 description: The ID of the actual VC to renew on the blockchain (Required only if action is APPROVED).
 *               encrypted_body:
 *                 type: string
 *                 description: The new encrypted body of the renewed VC (Required only if action is APPROVED).
 *     responses:
 *       200:
 *         description: Renewal request processed successfully (Approved or Rejected).
 *         content:
 *           application/json:
 *             schema:
 *               type: object
 *               properties:
 *                 success:
 *                   type: boolean
 *                   example: true
 *                 message:
 *                   type: string
 *                   example: "Verifiable Credential renewal request approved and VC renewed on blockchain."
 *                 data:
 *                   type: object
 *                   properties:
 *                     request_id:
 *                       type: string
 *                       format: uuid
 *                     status:
 *                       type: string
 *                       enum: [APPROVED, REJECTED]
 *                     vc_response_id:
 *                       type: string
 *                       format: uuid
 *                       description: The ID of the new VCResponse record created upon approval.
 *                     transaction_hash:
 *                       type: string
 *                       description: Blockchain transaction hash (Present only if action was APPROVED and blockchain call succeeded).
 *                     block_number:
 *                       type: integer
 *                       description: Blockchain block number (Present only if action was APPROVED and blockchain call succeeded).
 *       400:
 *         description: Validation error, mismatched DIDs, request already processed, missing vc_id/encrypted_body for approval, or blockchain error.
 *       404:
 *         description: Renewal request (request_id) not found in DB, or target VC (vc_id) not found on blockchain when approving.
 *       500:
 *         description: Internal server error.
 */
router.post(
  "/renew-vc", // The new POST endpoint path
  processRenewalVCValidator, // Apply the validator
  credentialController.processRenewalVC // Use the specific controller function
);

/**
 * @swagger
 * /credentials/update-vc:
 *   post:
 *     summary: Process VC update request (Approve/Reject)
 *     description: Processes a request stored in the VCUpdateRequest table. If approved, checks the target VC on-chain, updates its hash on the blockchain, updates the request status, and stores the new encrypted VC body in VCResponse. If rejected, only updates the request status.
 *     tags:
 *       - Verifiable Credential (VC) Lifecycle
 *     security:
 *       - bearerAuth: []
 *     requestBody:
 *       required: true
 *       content:
 *         application/json:
 *           schema:
 *             type: object
 *             required:
 *               - request_id
 *               - issuer_did
 *               - holder_did
 *               - action
 *             properties:
 *               request_id:
 *                 type: string
 *                 format: uuid
 *                 description: The ID of the VCUpdateRequest record to process.
 *               issuer_did:
 *                 type: string
 *                 description: Issuer DID (must match the one in the VCUpdateRequest).
 *               holder_did:
 *                 type: string
 *                 description: Holder DID (must match the one in the VCUpdateRequest).
 *               action:
 *                 type: string
 *                 enum: [APPROVED, REJECTED]
 *                 description: Action to take on the update request.
 *               vc_id:
 *                 type: string
 *                 description: The ID of the original VC to update on the blockchain (Required only if action is APPROVED).
 *               new_vc_hash:
 *                 type: string
 *                 example: "0x..."
 *                 description: The new hash representing the updated VC data (Required only if action is APPROVED).
 *               encrypted_body:
 *                 type: string
 *                 description: The new encrypted body of the updated VC (Required only if action is APPROVED).
 *     responses:
 *       200:
 *         description: Update request processed successfully (Approved or Rejected).
 *         content:
 *           application/json:
 *             schema:
 *               type: object
 *               properties:
 *                 success:
 *                   type: boolean
 *                   example: true
 *                 message:
 *                   type: string
 *                   example: "Verifiable Credential update request approved and VC updated on blockchain."
 *                 data:
 *                   type: object
 *                   properties:
 *                     request_id:
 *                       type: string
 *                       format: uuid
 *                     status:
 *                       type: string
 *                       enum: [APPROVED, REJECTED]
 *                     vc_response_id:
 *                       type: string
 *                       format: uuid
 *                       description: The ID of the new VCResponse record created upon approval.
 *                     transaction_hash:
 *                       type: string
 *                       description: Blockchain transaction hash (Present only if action was APPROVED and blockchain call succeeded).
 *                     block_number:
 *                       type: integer
 *                       description: Blockchain block number (Present only if action was APPROVED and blockchain call succeeded).
 *       400:
 *         description: Validation error, mismatched DIDs, request already processed, VC inactive/revoked on chain, missing required fields for approval, or blockchain error.
 *       404:
 *         description: Update request (request_id) not found in DB, or target VC (vc_id) not found on blockchain when approving.
 *       500:
 *         description: Internal server error.
 */
router.post(
  "/update-vc", // The new POST endpoint path
  processUpdateVCValidator, // Apply the validator
  credentialController.processUpdateVC // Use the specific controller function
);

export default router;<|MERGE_RESOLUTION|>--- conflicted
+++ resolved
@@ -9,12 +9,7 @@
   credentialRevocationRequestValidator,
   getVCStatusValidator,
   processIssuanceVCValidator,
-<<<<<<< HEAD
   getHolderCredentialsValidator, revokeVCValidator, processRenewalVCValidator, processUpdateVCValidator
-=======
-  getHolderCredentialsValidator,
-  revokeVCValidator,
->>>>>>> 4a3e8e3d
 } from "../validators/credential.validator";
 
 const router: Router = express.Router();
@@ -166,8 +161,6 @@
   credentialController.getCredentialRequestsByType
 );
 
-<<<<<<< HEAD
-=======
 /**
  * @swagger
  * /credentials/response:
@@ -234,7 +227,6 @@
   processCredentialResponseValidator,
   credentialController.processCredentialResponse
 );
->>>>>>> 4a3e8e3d
 
 /**
  * @swagger
@@ -418,15 +410,11 @@
  *       500:
  *         description: Internal server error.
  */
-<<<<<<< HEAD
-router.post("/renew-request", credentialRenewalRequestValidator, credentialController.requestCredentialRenewal);
-=======
 router.post(
   "/renew-requests",
   credentialRenewalRequestValidator,
   credentialController.requestCredentialRenewal
 );
->>>>>>> 4a3e8e3d
 
 /**
  * @swagger
@@ -492,8 +480,6 @@
   credentialController.requestCredentialRevocation
 );
 
-<<<<<<< HEAD
-=======
 /**
  * @swagger
  * /credentials/add-status-block:
@@ -556,7 +542,6 @@
   addVCStatusBlockValidator,
   credentialController.addVCStatusBlock
 );
->>>>>>> 4a3e8e3d
 
 /**
  * @swagger
