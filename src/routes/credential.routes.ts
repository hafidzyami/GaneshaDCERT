import express, { Router } from "express";
import * as credentialController from "../controllers/credential.controller";
import {
  requestCredentialValidator,
  getCredentialRequestsByTypeValidator,
  processCredentialResponseValidator,
  getHolderVCsValidator,
  credentialUpdateRequestValidator,
  credentialRenewalRequestValidator,
  credentialRevocationRequestValidator,
  addVCStatusBlockValidator,
  getVCStatusValidator,
  processIssuanceVCValidator,
<<<<<<< HEAD
  getHolderCredentialsValidator,
=======
  getHolderCredentialsValidator, revokeVCValidator
>>>>>>> c3f6dc98
} from "../validators/credential.validator";

const router: Router = express.Router();

/**
 * @swagger
 * tags:
 *   name: Verifiable Credential (VC) Lifecycle
 *   description: VC issuance, renewal, update, revocation, and status management
 */

/**
 * @swagger
 * /credentials/requests:
 *   post:
 *     summary: Request credential issuance
 *     description: Holder requests a new Verifiable Credential from an issuer
 *     tags:
 *       - Verifiable Credential (VC) Lifecycle
 *     requestBody:
 *       required: true
 *       content:
 *         application/json:
 *           schema:
 *             type: object
 *             required:
 *               - holder_did
 *               - issuer_did
 *               - encrypted_body
 *             properties:
 *               holder_did:
 *                 type: string
 *                 example: did:dcert:1234567890abcdef
 *                 description: DID of the credential holder
 *               issuer_did:
 *                 type: string
 *                 example: did:dcert:string_hash
 *                 description: DID of the credential issuer
 *               encrypted_body:
 *                 type: string
 *                 format: uuid
 *                 description: ID of the VC schema to use
 *
 *     responses:
 *       201:
 *         description: Credential request created successfully
 *         content:
 *           application/json:
 *             schema:
 *               type: object
 *               properties:
 *                 success:
 *                   type: boolean
 *                   example: true
 *                 message:
 *                   type: string
 *                   example: Permintaan kredensial berhasil dibuat
 *                 data:
 *                   type: object
 *                   properties:
 *                     request_id:
 *                       type: string
 *                       format: uuid
 *                     status:
 *                       type: string
 *                       example: PENDING
 *       400:
 *         description: Validation error or invalid data
 *       404:
 *         description: Schema or DID not found
 *       500:
 *         description: Internal server error
 */
router.post(
  "/requests",
  requestCredentialValidator,
  credentialController.requestCredential
);

/**
 * @swagger
 * /credentials/get-requests:
 *   get:
 *     summary: Get credential requests by type
 *     description: Retrieve credential requests filtered by type (ISSUANCE, RENEWAL, UPDATE, REVOCATION). Requires providing at least one of issuer_did OR holder_did for filtering.
 *     tags:
 *       - Verifiable Credential (VC) Lifecycle
 *     parameters:
 *       - in: query
 *         name: type
 *         required: true
 *         schema:
 *           type: string
 *           enum: [ISSUANCE, RENEWAL, UPDATE, REVOCATION]
 *         description: Type of credential request.
 *       - in: query
 *         name: issuer_did
 *         required: false
 *         schema:
 *           type: string
<<<<<<< HEAD
 *         description: Filter by issuer DID
 *
=======
 *         description: Filter by issuer DID. (Either this or holder_did is required).
 *         example: did:ganesha:0xabcdef1234567890
 *       - in: query
 *         name: holder_did
 *         required: false
 *         schema:
 *           type: string
 *         description: Filter by holder DID. (Either this or issuer_did is required).
 *         example: did:ganesha:0x1234567890abcdef
>>>>>>> c3f6dc98
 *     responses:
 *       200:
 *         description: List of credential requests retrieved successfully.
 *         content:
 *           application/json:
 *             schema:
 *               type: object
 *               properties:
 *                 success:
 *                   type: boolean
 *                   example: true
 *                 message:
 *                   type: string
 *                   example: "Successfully retrieved ISSUANCE requests."
 *                 data:
 *                   type: array
 *                   items:
 *                     type: object
 *                     properties:
 *                       id:
 *                         type: string
 *                         format: uuid
 *                       issuer_did:
 *                         type: string
 *                       holder_did:
 *                         type: string
 *                       status:
 *                         type: string
 *                       createdAt:
 *                         type: string
 *                         format: date-time
 *       400:
 *         description: Invalid query parameters (e.g., missing type, invalid DID format, OR neither issuer_did nor holder_did provided).
 *       500:
 *         description: Internal server error.
 */
router.get(
  "/get-requests",
  getCredentialRequestsByTypeValidator,
  credentialController.getCredentialRequestsByType
);

/**
 * @swagger
 * /credentials/response:
 *   post:
 *     summary: Process credential response
 *     description: Issuer approves or rejects credential request (issuance, renewal, or update)
 *     tags:
 *       - Verifiable Credential (VC) Lifecycle
 *     requestBody:
 *       required: true
 *       content:
 *         application/json:
 *           schema:
 *             type: object
 *             required:
 *               - request_id
 *               - action
 *             properties:
 *               request_id:
 *                 type: string
 *                 format: uuid
 *                 description: ID of the credential request
 *               action:
 *                 type: string
 *                 enum: [APPROVE, REJECT]
 *                 description: Action to take on the request
 *               rejection_reason:
 *                 type: string
 *                 description: Required if action is REJECT
 *               credential_data:
 *                 type: object
 *                 description: Credential data if approving
 *     responses:
 *       200:
 *         description: Credential response processed successfully
 *         content:
 *           application/json:
 *             schema:
 *               type: object
 *               properties:
 *                 success:
 *                   type: boolean
 *                   example: true
 *                 message:
 *                   type: string
 *                   example: Kredensial berhasil diterbitkan
 *                 data:
 *                   type: object
 *                   properties:
 *                     vc_id:
 *                       type: string
 *                       format: uuid
 *                     status:
 *                       type: string
 *       400:
 *         description: Invalid request or validation error
 *       404:
 *         description: Request not found
 *       500:
 *         description: Internal server error
 */
router.post(
  "/response",
  processCredentialResponseValidator,
  credentialController.processCredentialResponse
);

/**
 * @swagger
 * /credentials/credentials:
 *   get:
 *     summary: Get holder's VCs
 *     description: Retrieve all Verifiable Credentials owned by a specific holder
 *     tags:
 *       - Verifiable Credential (VC) Lifecycle
 *     parameters:
 *       - in: query
 *         name: holder_did
 *         required: true
 *         schema:
 *           type: string
 *         description: DID of the credential holder

 *     responses:
 *       200:
 *         description: List of holder's credentials
 *         content:
 *           application/json:
 *             schema:
 *               type: object
 *               properties:
 *                 success:
 *                   type: boolean
 *                   example: true
 *                 data:
 *                   type: array
 *                   items:
 *                     type: object
 *                     properties:
 *                       vc_id:
 *                         type: string
 *                         format: uuid
 *                       holder_did:
 *                         type: string
 *                       issuer_did:
 *                         type: string
 *                       schema_name:
 *                         type: string
 *                       status:
 *                         type: string
 *                       issued_at:
 *                         type: string
 *                         format: date-time
 *                       expires_at:
 *                         type: string
 *                         format: date-time
 *       400:
 *         description: Missing or invalid holder_did
 *       500:
 *         description: Internal server error
 */
router.get(
  "/credentials",
  getHolderVCsValidator,
  credentialController.getHolderVCs
);

/**
 * @swagger
 * /credentials/update-request:
 *   post:
 *     summary: Request credential update
 *     description: Holder requests to update an existing Verifiable Credential
 *     tags:
 *       - Verifiable Credential (VC) Lifecycle
 *     requestBody:
 *       required: true
 *       content:
 *         application/json:
 *           schema:
 *             type: object
 *             required:
 *               - vc_id
 *               - updated_data
 *             properties:
 *               vc_id:
 *                 type: string
 *                 format: uuid
 *                 description: ID of the credential to update
 *               updated_data:
 *                 type: object
 *                 description: Updated credential data
 *               reason:
 *                 type: string
 *                 description: Reason for update request
 *     responses:
 *       201:
 *         description: Update request created successfully
 *         content:
 *           application/json:
 *             schema:
 *               type: object
 *               properties:
 *                 success:
 *                   type: boolean
 *                   example: true
 *                 message:
 *                   type: string
 *                   example: Permintaan update kredensial berhasil dibuat
 *                 data:
 *                   type: object
 *                   properties:
 *                     request_id:
 *                       type: string
 *                       format: uuid
 *       400:
 *         description: Invalid request data
 *       404:
 *         description: Credential not found
 *       500:
 *         description: Internal server error
 */
router.post(
  "/update-request",
  credentialUpdateRequestValidator,
  credentialController.requestCredentialUpdate
);

/**
 * @swagger
 * /credentials/renew-requests:
 *   post:
 *     summary: Request credential renewal
 *     description: Holder requests to renew an expiring or expired Verifiable Credential
 *     tags:
 *       - Verifiable Credential (VC) Lifecycle
 *     requestBody:
 *       required: true
 *       content:
 *         application/json:
 *           schema:
 *             type: object
 *             required:
 *               - vc_id
 *             properties:
 *               vc_id:
 *                 type: string
 *                 format: uuid
 *                 description: ID of the credential to renew
 *               reason:
 *                 type: string
 *                 description: Reason for renewal request
 *     responses:
 *       201:
 *         description: Renewal request created successfully
 *         content:
 *           application/json:
 *             schema:
 *               type: object
 *               properties:
 *                 success:
 *                   type: boolean
 *                   example: true
 *                 message:
 *                   type: string
 *                   example: Permintaan renewal kredensial berhasil dibuat
 *                 data:
 *                   type: object
 *                   properties:
 *                     request_id:
 *                       type: string
 *                       format: uuid
 *       400:
 *         description: Invalid request data
 *       404:
 *         description: Credential not found
 *       500:
 *         description: Internal server error
 */
router.post(
  "/renew-requests",
  credentialRenewalRequestValidator,
  credentialController.requestCredentialRenewal
);

/**
 * @swagger
 * /credentials/revoke-request:
 *   post:
 *     summary: Request credential revocation
 *     description: Holder or issuer requests to revoke a Verifiable Credential
 *     tags:
 *       - Verifiable Credential (VC) Lifecycle
 *     requestBody:
 *       required: true
 *       content:
 *         application/json:
 *           schema:
 *             type: object
 *             required:
 *               - vc_id
 *               - reason
 *             properties:
 *               vc_id:
 *                 type: string
 *                 format: uuid
 *                 description: ID of the credential to revoke
 *               reason:
 *                 type: string
 *                 description: Reason for revocation
 *     responses:
 *       201:
 *         description: Revocation request created successfully
 *         content:
 *           application/json:
 *             schema:
 *               type: object
 *               properties:
 *                 success:
 *                   type: boolean
 *                   example: true
 *                 message:
 *                   type: string
 *                   example: Permintaan revokasi kredensial berhasil dibuat
 *                 data:
 *                   type: object
 *                   properties:
 *                     request_id:
 *                       type: string
 *                       format: uuid
 *       400:
 *         description: Invalid request data
 *       404:
 *         description: Credential not found
 *       500:
 *         description: Internal server error
 */
router.post(
  "/revoke-request",
  credentialRevocationRequestValidator,
  credentialController.requestCredentialRevocation
);

/**
 * @swagger
 * /credentials/add-status-block:
 *   post:
 *     summary: Add VC status block to blockchain
 *     description: Record credential status change on the blockchain
 *     tags:
 *       - Verifiable Credential (VC) Lifecycle
 *     requestBody:
 *       required: true
 *       content:
 *         application/json:
 *           schema:
 *             type: object
 *             required:
 *               - vc_id
 *               - status
 *             properties:
 *               vc_id:
 *                 type: string
 *                 format: uuid
 *                 description: ID of the credential
 *               status:
 *                 type: string
 *                 enum: [ACTIVE, REVOKED, SUSPENDED, EXPIRED]
 *                 description: New status of the credential
 *               reason:
 *                 type: string
 *                 description: Reason for status change
 *     responses:
 *       201:
 *         description: Status block added to blockchain successfully
 *         content:
 *           application/json:
 *             schema:
 *               type: object
 *               properties:
 *                 success:
 *                   type: boolean
 *                   example: true
 *                 message:
 *                   type: string
 *                   example: Status block berhasil ditambahkan ke blockchain
 *                 data:
 *                   type: object
 *                   properties:
 *                     block_hash:
 *                       type: string
 *                     block_index:
 *                       type: integer
 *       400:
 *         description: Invalid request data
 *       404:
 *         description: Credential not found
 *       500:
 *         description: Internal server error
 */
router.post(
  "/add-status-block",
  addVCStatusBlockValidator,
  credentialController.addVCStatusBlock
);

/**
 * @swagger
 * /credentials/{vcId}/status:
 *   get:
 *     summary: Get VC status
 *     description: Retrieve current status of a Verifiable Credential from blockchain
 *     tags:
 *       - Verifiable Credential (VC) Lifecycle
 *     parameters:
 *       - in: path
 *         name: vcId
 *         required: true
 *         schema:
 *           type: string
 *           format: uuid
 *         description: ID of the credential
 *     responses:
 *       200:
 *         description: Credential status retrieved successfully
 *         content:
 *           application/json:
 *             schema:
 *               type: object
 *               properties:
 *                 success:
 *                   type: boolean
 *                   example: true
 *                 data:
 *                   type: object
 *                   properties:
 *                     vc_id:
 *                       type: string
 *                       format: uuid
 *                     status:
 *                       type: string
 *                       enum: [ACTIVE, REVOKED, SUSPENDED, EXPIRED]
 *                     last_updated:
 *                       type: string
 *                       format: date-time
 *                     blockchain_hash:
 *                       type: string
 *       404:
 *         description: Credential not found
 *       500:
 *         description: Internal server error
 */
router.get(
  "/:vcId/status",
  getVCStatusValidator,
  credentialController.getVCStatus
);

/**
 * @swagger
 * /credentials/issue-vc:
 *   post:
 *     summary: Process credential issuance (Approve/Reject)
 *     description: Issuer approves or rejects a specific credential issuance request, issuing it on the blockchain if approved.
 *     tags:
 *       - Verifiable Credential (VC) Lifecycle
 *     requestBody:
 *       required: true
 *       content:
 *         application/json:
 *           schema:
 *             type: object
 *             required:
 *               - request_id
 *               - issuer_did
 *               - holder_did
 *               - action
 *               - request_type
 *             properties:
 *               request_id:
 *                 type: string
 *                 format: uuid
 *                 description: ID of the VCIssuanceRequest to process
 *               issuer_did:
 *                 type: string
 *                 example: did:dcert:string_hash0
 *                 description: DID of the issuer (must match original request)
 *               holder_did:
 *                 type: string
 *                 example: did:dcert:string_hashf
 *                 description: DID of the holder (must match original request)
 *               action:
 *                 type: string
 *                 enum: [APPROVED, REJECTED]
 *                 description: Action to take (APPROVED or REJECTED)
 *               request_type:
 *                 type: string
 *                 enum: [ISSUANCE]
 *                 description: Must be ISSUANCE for this endpoint
 *               vc_id:
 *                 type: string
 *                 description: Unique ID for the new VC (Required if action is APPROVED)
 *               vc_type:
 *                 type: string
 *                 example: UniversityDegreeCredential
 *                 description: Type/Name of the VC (Required if action is APPROVED)
 *               schema_id:
 *                 type: string
 *                 format: uuid
 *                 description: ID of the schema used (Required if action is APPROVED)
 *               schema_version:
 *                 type: integer
 *                 example: 1
 *                 description: Version of the schema used (Required if action is APPROVED)
 *               vc_hash:
 *                 type: string
 *                 example: "string_hash"
 *                 description: Hash of the VC data (Required if action is APPROVED)
 *               encrypted_body:
 *                 type: string
 *                 description: Encrypted VC data (Required if action is APPROVED)
 *     responses:
 *       200:
 *         description: Request processed successfully (Approved or Rejected)
 *         content:
 *           application/json:
 *             schema:
 *               type: object
 *               properties:
 *                 success:
 *                   type: boolean
 *                   example: true
 *                 message:
 *                   type: string
 *                   example: "Verifiable Credential issued successfully on blockchain and database."
 *                 data:
 *                   type: object
 *                   properties:
 *                     request_id:
 *                       type: string
 *                       format: uuid
 *                     status:
 *                       type: string
 *                       enum: [APPROVED, REJECTED]
 *                     vc_response_id:
 *                       type: string
 *                       format: uuid
 *                       description: Present only if action was APPROVED
 *                     transaction_hash:
 *                       type: string
 *                       description: Blockchain transaction hash (Present only if action was APPROVED)
 *                     block_number:
 *                       type: integer
 *                       description: Blockchain block number (Present only if action was APPROVED)
 *       400:
 *         description: Validation error, mismatched DIDs, request already processed, missing required fields for approval, or blockchain error.
 *       404:
 *         description: Issuance request not found.
 *       500:
 *         description: Internal server error.
 */
router.post(
  "/issue-vc", // The new endpoint path
  processIssuanceVCValidator, // Apply the specific validator
  credentialController.processIssuanceVC // Use the specific controller function
);

/**
 * @swagger
 * /credentials/get-credentials-from-db:
 *   get:
 *     summary: Get holder's issued VCs from DB
 *     description: Retrieve all Verifiable Credentials issued to a specific holder from the database
 *     tags:
 *       - Verifiable Credential (VC) Lifecycle
 *     parameters:
 *       - in: query
 *         name: holder_did
 *         required: true
 *         schema:
 *           type: string
 *         example: did:dcert:string_hashf
 *         description: DID of the credential holder whose VCs are requested
 *     responses:
 *       200:
 *         description: List of holder's credential metadata retrieved successfully.
 *         content:
 *           application/json:
 *             schema:
 *               type: object
 *               properties:
 *                 success:
 *                   type: boolean
 *                   example: true
 *                 message:
 *                   type: string
 *                   example: "Successfully retrieved 2 credentials for holder did:dcert:..."
 *                 data:
 *                   type: array
 *                   items:
 *                     type: object
 *                     properties:
 *                       id:
 *                         type: string
 *                         format: uuid
 *                       order_id: # Added
 *                         type: string
 *                         format: uuid
 *                       request_id:
 *                         type: string
 *                         format: uuid
 *                       request_type:
 *                         type: string
 *                         enum: [ISSUANCE, RENEWAL, UPDATE, REVOKE]
 *                       issuer_did:
 *                         type: string
 *                       holder_did:
 *                         type: string
 *                       encrypted_body: # Added
 *                         type: string
 *                         description: The encrypted VC data
 *       400:
 *         description: Missing or invalid holder_did query parameter.
 *       500:
 *         description: Internal server error.
 */
router.get(
  "/get-credentials-from-db",
  getHolderCredentialsValidator,
  credentialController.getHolderCredentialsFromDB
);

<<<<<<< HEAD
=======
/**
 * @swagger
 * /credentials/revoke-vc:
 *   post:
 *     summary: Process VC revocation request (Approve/Reject)
 *     description: Processes a request stored in the VCRevokeRequest table. If approved, verifies the target VC on-chain and then revokes it on the blockchain, updating the request status in the DB. If rejected, only updates the request status in the DB.
 *     tags:
 *       - Verifiable Credential (VC) Lifecycle
 *     security:
 *       - bearerAuth: []
 *     requestBody:
 *       required: true
 *       content:
 *         application/json:
 *           schema:
 *             type: object
 *             required:
 *               - request_id
 *               - issuer_did
 *               - holder_did
 *               - action
 *             properties:
 *               request_id:
 *                 type: string
 *                 format: uuid
 *                 description: The ID of the VCRevokeRequest record to process.
 *               issuer_did:
 *                 type: string
 *                 description: Issuer DID (must match the one in the VCRevokeRequest).
 *               holder_did:
 *                 type: string
 *                 description: Holder DID (must match the one in the VCRevokeRequest).
 *               action:
 *                 type: string
 *                 enum: [APPROVED, REJECTED]
 *                 description: Action to take on the revocation request.
 *               vc_id:
 *                 type: string
 *                 description: The ID of the actual VC to revoke (Required only if action is APPROVED).
 *     responses:
 *       200:
 *         description: Revocation request processed successfully (Approved or Rejected).
 *         content:
 *           application/json:
 *             schema:
 *               type: object
 *               properties:
 *                 success:
 *                   type: boolean
 *                   example: true
 *                 message:
 *                   type: string
 *                   example: "Verifiable Credential revocation request approved and VC revoked on blockchain."
 *                 data:
 *                   type: object
 *                   properties:
 *                     request_id:
 *                       type: string
 *                       format: uuid
 *                     status:
 *                       type: string
 *                       enum: [APPROVED, REJECTED]
 *                     transaction_hash:
 *                       type: string
 *                       description: Blockchain transaction hash (Present only if action was APPROVED and blockchain call succeeded).
 *                     block_number:
 *                       type: integer
 *                       description: Blockchain block number (Present only if action was APPROVED and blockchain call succeeded).
 *       400:
 *         description: Validation error, mismatched DIDs, request already processed, VC already revoked on chain, missing vc_id for approval, or blockchain error.
 *       404:
 *         description: Revocation request (request_id) not found in DB, or target VC (vc_id) not found on blockchain when approving.
 *       500:
 *         description: Internal server error.
 */
router.post(
  "/revoke-vc", // The new POST endpoint path
  revokeVCValidator, // Apply the validator
  credentialController.revokeVC // Use the specific controller function
);

>>>>>>> c3f6dc98
export default router;<|MERGE_RESOLUTION|>--- conflicted
+++ resolved
@@ -11,11 +11,8 @@
   addVCStatusBlockValidator,
   getVCStatusValidator,
   processIssuanceVCValidator,
-<<<<<<< HEAD
   getHolderCredentialsValidator,
-=======
-  getHolderCredentialsValidator, revokeVCValidator
->>>>>>> c3f6dc98
+  revokeVCValidator,
 } from "../validators/credential.validator";
 
 const router: Router = express.Router();
@@ -116,10 +113,6 @@
  *         required: false
  *         schema:
  *           type: string
-<<<<<<< HEAD
- *         description: Filter by issuer DID
- *
-=======
  *         description: Filter by issuer DID. (Either this or holder_did is required).
  *         example: did:ganesha:0xabcdef1234567890
  *       - in: query
@@ -129,7 +122,6 @@
  *           type: string
  *         description: Filter by holder DID. (Either this or issuer_did is required).
  *         example: did:ganesha:0x1234567890abcdef
->>>>>>> c3f6dc98
  *     responses:
  *       200:
  *         description: List of credential requests retrieved successfully.
@@ -764,8 +756,6 @@
   credentialController.getHolderCredentialsFromDB
 );
 
-<<<<<<< HEAD
-=======
 /**
  * @swagger
  * /credentials/revoke-vc:
@@ -847,5 +837,4 @@
   credentialController.revokeVC // Use the specific controller function
 );
 
->>>>>>> c3f6dc98
 export default router;