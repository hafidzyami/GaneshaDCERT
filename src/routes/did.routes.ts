import express, { Router } from "express";
import * as did from "../controllers/did.controller";
import {
  registerDIDValidator,
  checkDIDValidator,
  keyRotationValidator,
  deleteDIDValidator,
  getDIDDocumentValidator,
} from "../validators/did.validator";

const router: Router = express.Router();

/**
 * @swagger
 * tags:
 *   name: DID Management
 *   description: Decentralized Identifier (DID) registration, verification, and lifecycle management on blockchain
 */

/**
 * @swagger
 * components:
 *   schemas:
 *     DIDDocument:
 *       type: object
 *       description: W3C DID Document structure
 *       properties:
 *         '@context':
 *           type: array
 *           items:
 *             type: string
 *           example: ["https://www.w3.org/ns/did/v1"]
 *           description: JSON-LD context
 *         id:
 *           type: string
 *           example: "did:dcert:1234567890abcdef"
 *           description: DID identifier
 *         controller:
 *           type: string
 *           example: "did:dcert:1234567890abcdef"
 *           description: DID controller
 *         verificationMethod:
 *           type: array
 *           items:
 *             type: object
 *             properties:
 *               id:
 *                 type: string
 *                 example: "did:dcert:123...#key-1"
 *               type:
 *                 type: string
 *                 example: "EcdsaSecp256k1VerificationKey2019"
 *               controller:
 *                 type: string
 *                 example: "did:dcert:123..."
 *               publicKeyHex:
 *                 type: string
 *                 example: "04a1b2c3d4e5f6..."
 *         authentication:
 *           type: array
 *           items:
 *             type: string
 *           example: ["did:dcert:123...#key-1"]
 *         assertionMethod:
 *           type: array
 *           items:
 *             type: string
 *           example: ["did:dcert:123...#key-1"]
 *         created:
 *           type: string
 *           format: date-time
 *           example: "2025-10-21T10:30:00Z"
 *         updated:
 *           type: string
 *           format: date-time
 *           example: "2025-10-21T10:30:00Z"
 *
 *     DIDMetadata:
 *       type: object
 *       properties:
 *         name:
 *           type: string
 *           example: "John Doe"
 *         email:
 *           type: string
 *           format: email
 *           example: "john.doe@example.com"
 *         phone:
 *           type: string
 *           example: "+62-812-3456-7890"
 *         country:
 *           type: string
 *           example: "Indonesia"
 *         website:
 *           type: string
 *           format: uri
 *           example: "https://example.com"
 *         address:
 *           type: string
 *           example: "Jl. Sudirman No. 1, Jakarta"
 */

/**
 * @swagger
 * /dids:
 *   post:
 *     summary: Register new DID
 *     description: |
 *       Register a new Decentralized Identifier (DID) on the blockchain with optional metadata.
 *
 *       **Process:**
 *       1. Validate public key format
 *       2. Check if DID already exists
 *       3. Register DID on blockchain
 *       4. Store metadata in database
 *
 *       **DID Format:** `did:dcert:<address>`
 *
 *       **Roles:**
<<<<<<< HEAD
 *       - `individual`: For personal/individual users (students, employees, etc.) - no email required
 *       - `institution`: For organizations (universities, companies, etc.) - email required to query institution data
 *
 *       **Institution Registration Flow:**
 *       For institution role, the system automatically retrieves name, phone, country, website, and address
 *       from the InstitutionRegistration table based on the provided email. The institution must have
 *       APPROVED status to proceed with DID registration.
=======
 *       - `individual`: For personal/individual users (students, employees, etc.)
 *       - `institution`: For organizations (universities, companies, etc.)
>>>>>>> c3f6dc98
 *     tags:
 *       - DID Management
 *     requestBody:
 *       required: true
 *       content:
 *         application/json:
 *           schema:
 *             type: object
 *             required:
 *               - did_string
 *               - public_key
 *               - role
 *             properties:
 *               did_string:
 *                 type: string
 *                 example: "did:dcert:1234567890abcdef"
 *                 description: DID string to register
 *               public_key:
 *                 type: string
 *                 example: "c137d47e2181ace4e14e7d0870eccf3817e51b34129f98c351230b396e37b5f985c0c2b80ceecafba8ee4017a02dbd5ebfafb29db50b7d5bc4e0800d598460d3"
 *                 description: Public key in hexadecimal format (compressed or uncompressed)
 *               role:
 *                 type: string
 *                 enum: [individual, institution]
 *                 example: "institution"
 *                 description: Role/type of the DID owner
 *               name:
 *                 type: string
 *                 example: "University of Indonesia"
 *                 description: Name of the DID owner (individual or organization name)
 *               email:
 *                 type: string
 *                 format: email
 *                 example: "admin@university.ac.id"
 *                 description: Contact email
 *               phone:
 *                 type: string
 *                 example: "+62-21-7270011"
 *                 description: Contact phone number
 *               country:
 *                 type: string
 *                 example: "Indonesia"
 *                 description: Country
 *               website:
 *                 type: string
 *                 format: uri
 *                 example: "https://ui.ac.id"
 *                 description: Official website (mainly for institutions)
 *               address:
 *                 type: string
 *                 example: "Depok, West Java, Indonesia"
 *                 description: Physical address
 *           examples:
 *             institution:
 *               summary: Institution DID (University)
 *               value:
 *                 did_string: "did:dcert:742d35Cc6634C0532925a3b844Bc9e7595f0bEb"
 *                 public_key: "04a1b2c3d4e5f6789abcdef0123456789abcdef0123456789abcdef0123456789abcdef0123456789abcdef0123456789abcdef01234"
 *                 role: "institution"
 *                 name: "University of Indonesia"
 *                 email: "admin@ui.ac.id"
 *                 phone: "+62-21-7270011"
 *                 country: "Indonesia"
 *                 website: "https://ui.ac.id"
 *                 address: "Depok, West Java, Indonesia"
 *             individual:
 *               summary: Individual DID (Student)
 *               value:
 *                 did_string: "did:dcert:8626f6940E2eb28930eFb4CeF49B2d1F2C9C1199"
 *                 public_key: "04b2c3d4e5f6789abcdef0123456789abcdef0123456789abcdef0123456789abcdef0123456789abcdef0123456789abcdef012345"
 *                 role: "individual"
 *                 name: "John Doe"
 *                 email: "john.doe@student.ui.ac.id"
 *                 phone: "+62-812-3456-7890"
 *                 country: "Indonesia"
 *     responses:
 *       201:
 *         description: DID registered successfully
 *         content:
 *           application/json:
 *             schema:
 *               type: object
 *               properties:
 *                 success:
 *                   type: boolean
 *                   example: true
 *                 message:
 *                   type: string
 *                   example: "DID registered successfully"
 *                 data:
 *                   type: object
 *                   properties:
 *                     message:
 *                       type: string
 *                       example: "Institutional DID registered successfully"
 *                     did:
 *                       type: string
<<<<<<< HEAD
 *                       example: "did:dcert:1234567890abcdef"
 *                     institution:
 *                       type: object
 *                       description: Institution data retrieved from InstitutionRegistration (only for institution role)
 *                       properties:
 *                         email:
 *                           type: string
 *                           example: "admin@ui.ac.id"
 *                         name:
 *                           type: string
 *                           example: "University of Indonesia"
 *                         phone:
 *                           type: string
 *                           example: "+62-21-7270011"
 *                         country:
 *                           type: string
 *                           example: "Indonesia"
 *                         website:
 *                           type: string
 *                           example: "https://ui.ac.id"
 *                         address:
 *                           type: string
 *                           example: "Depok, West Java, Indonesia"
 *                     transactionHash:
=======
 *                       example: "did:ganesha:0x1234567890abcdef"
 *                     public_key:
 *                       type: string
 *                       example: "0x04a1b2c3d4e5f6..."
 *                     role:
 *                       type: string
 *                       enum: [individual, institution]
 *                       example: "institution"
 *                     status:
 *                       type: string
 *                       example: "ACTIVE"
 *                     blockchain_tx_hash:
>>>>>>> c3f6dc98
 *                       type: string
 *                       example: "9876543210fedcba..."
 *                       description: Blockchain transaction hash
 *                     created_at:
 *                       type: string
 *                       format: date-time
 *                       example: "2025-10-21T10:30:00Z"
 *       400:
 *         description: Invalid request data or validation error
 *         content:
 *           application/json:
 *             schema:
 *               type: object
 *               properties:
 *                 success:
 *                   type: boolean
 *                   example: false
 *                 message:
 *                   type: string
 *                   example: "Invalid public key format"
 *                 errors:
 *                   type: array
 *                   items:
 *                     type: object
 *       409:
 *         description: DID already exists
 *         content:
 *           application/json:
 *             schema:
 *               type: object
 *               properties:
 *                 success:
 *                   type: boolean
 *                   example: false
 *                 message:
 *                   type: string
 *                   example: "DID already registered"
 *       500:
 *         description: Internal server error or blockchain failure
 */
router.post("/", registerDIDValidator, did.registerDID);

/**
 * @swagger
 * /dids/check/{did}:
 *   get:
 *     summary: Check if DID exists
 *     description: |
 *       Verify if a DID is registered on the blockchain and retrieve its status.
 *
 *       **Use cases:**
 *       - Verify DID before issuing credentials
 *       - Check DID status (active/deactivated)
 *       - Validate DID format and existence
 *     tags:
 *       - DID Management
 *     parameters:
 *       - in: path
 *         name: did
 *         required: true
 *         schema:
 *           type: string
 *         example: "did:dcert:742d35635634C0532925a3b844Bc9e7595f0bEb"
 *         description: DID to check (format - did:dcert:<address>)
 *     responses:
 *       200:
 *         description: DID check result
 *         content:
 *           application/json:
 *             schema:
 *               type: object
 *               properties:
 *                 success:
 *                   type: boolean
 *                   example: true
 *                 data:
 *                   type: object
 *                   properties:
 *                     exists:
 *                       type: boolean
 *                       example: true
 *                       description: Whether DID is registered
 *                     did:
 *                       type: string
 *                       example: "did:dcert:742d35Cc6634C0532925a3b844Bc9e7595f0bEb"
 *                     status:
 *                       type: string
 *                       enum: [ACTIVE, DEACTIVATED]
 *                       example: "ACTIVE"
 *                       description: Current DID status
 *                     public_key:
 *                       type: string
 *                       example: "04a1b2c3d4e5f6..."
 *                       description: Associated public key
 *                     role:
 *                       type: string
 *                       enum: [individual, institution]
 *                       example: "institution"
 *                     registered_at:
 *                       type: string
 *                       format: date-time
 *                       example: "2025-10-21T10:30:00Z"
 *             examples:
 *               exists:
 *                 summary: DID exists and active
 *                 value:
 *                   success: true
 *                   data:
 *                     exists: true
 *                     did: "did:dcert:742d35Cc6634C0532925a3b844Bc9e7595f0bEb"
 *                     status: "ACTIVE"
 *                     public_key: "04a1b2c3..."
 *                     role: "institution"
 *                     registered_at: "2025-10-21T10:30:00Z"
 *               notExists:
 *                 summary: DID does not exist
 *                 value:
 *                   success: true
 *                   data:
 *                     exists: false
 *                     did: "did:dcert:742d35Cc6634C0532925a3b844Bc9e7595f0bEb"
 *       400:
 *         description: Invalid DID format
 *         content:
 *           application/json:
 *             schema:
 *               type: object
 *               properties:
 *                 success:
 *                   type: boolean
 *                   example: false
 *                 message:
 *                   type: string
 *                   example: "Invalid DID format. Expected: did:dcert:<address>"
 *       500:
 *         description: Internal server error
 */
router.get("/check/:did", checkDIDValidator, did.checkDID);

/**
 * @swagger
 * /dids/blocks:
 *   get:
 *     summary: Get blockchain block count
 *     description: |
 *       Retrieve the total number of blocks in the DID blockchain.
 *
 *       **Use cases:**
 *       - Monitor blockchain growth
 *       - Verify blockchain synchronization
 *       - Display blockchain statistics
 *     tags:
 *       - DID Management
 *     responses:
 *       200:
 *         description: Block count retrieved successfully
 *         content:
 *           application/json:
 *             schema:
 *               type: object
 *               properties:
 *                 success:
 *                   type: boolean
 *                   example: true
 *                 data:
 *                   type: object
 *                   properties:
 *                     block_count:
 *                       type: integer
 *                       example: 12345
 *                       description: Total number of blocks in the chain
 *                     last_block_time:
 *                       type: string
 *                       format: date-time
 *                       example: "2025-10-21T10:30:00Z"
 *                       description: Timestamp of the last block
 *       500:
 *         description: Internal server error or blockchain connection failure
 */
router.get("/blocks", did.numberofBlocks);

/**
 * @swagger
 * /dids/{did}/key-rotation:
 *   put:
 *     summary: Rotate DID key
 *     description: |
 *       Update the public key associated with a DID for security purposes (key rotation).
 *
 *       **Security Process:**
 *       1. Verify ownership using signature from old private key
 *       2. Validate new public key format
 *       3. Update key on blockchain
 *       4. Update DID document
 *
 *       **Important:** Keep the old private key secure until rotation is complete.
 *     tags:
 *       - DID Management
 *     parameters:
 *       - in: path
 *         name: did
 *         required: true
 *         schema:
 *           type: string
 *         example: "did:dcert:742d35Cc6634C0532925a3b844Bc9e7595f0bEb"
 *         description: DID to rotate key for
 *     requestBody:
 *       required: true
 *       content:
 *         application/json:
 *           schema:
 *             type: object
 *             required:
 *               - new_public_key
 *               - signature
 *             properties:
 *               new_public_key:
 *                 type: string
 *                 example: "04f6e5d4c3b2a19876543210fedcba9876543210fedcba9876543210fedcba9876543210fedcba9876543210fedcba98765432"
 *                 description: New public key in hexadecimal format
 *               signature:
 *                 type: string
 *                 example: "1234567890abcdef..."
 *                 description: Signature created with old private key (sign the new public key)
 *               reason:
 *                 type: string
 *                 example: "Security upgrade - periodic key rotation"
 *                 description: Optional reason for key rotation
 *     responses:
 *       200:
 *         description: Key rotated successfully
 *         content:
 *           application/json:
 *             schema:
 *               type: object
 *               properties:
 *                 success:
 *                   type: boolean
 *                   example: true
 *                 message:
 *                   type: string
 *                   example: "DID key rotated successfully"
 *                 data:
 *                   type: object
 *                   properties:
 *                     did:
 *                       type: string
 *                       example: "did:dcert:742d35Cc6634C0532925a3b844Bc9e7595f0bEb"
 *                     old_public_key:
 *                       type: string
 *                       example: "04a1b2c3d4e5f6..."
 *                     new_public_key:
 *                       type: string
 *                       example: "04f6e5d4c3b2a1..."
 *                     blockchain_tx_hash:
 *                       type: string
 *                       example: "abcdef1234567890..."
 *                     rotated_at:
 *                       type: string
 *                       format: date-time
 *                       example: "2025-10-21T10:30:00Z"
 *       400:
 *         description: Invalid key format or validation error
 *       401:
 *         description: Unauthorized - Invalid signature
 *         content:
 *           application/json:
 *             schema:
 *               type: object
 *               properties:
 *                 success:
 *                   type: boolean
 *                   example: false
 *                 message:
 *                   type: string
 *                   example: "Invalid signature. Cannot verify ownership"
 *       404:
 *         description: DID not found
 *       500:
 *         description: Internal server error or blockchain failure
 */
router.put("/:did/key-rotation", keyRotationValidator, did.keyRotation);

/**
 * @swagger
 * /dids/{did}:
 *   delete:
 *     summary: Deactivate DID
 *     description: |
 *       Deactivate a DID on the blockchain (soft delete - marks as inactive).
 *
 *       **Important:**
 *       - Deactivated DIDs cannot issue new credentials
 *       - Existing credentials remain valid (unless revoked separately)
 *       - Deactivation is permanent and cannot be reversed
 *       - Requires signature proof of ownership
 *
 *       **Use cases:**
 *       - Account closure
 *       - Security breach
 *       - Organizational changes
 *     tags:
 *       - DID Management
 *     parameters:
 *       - in: path
 *         name: did
 *         required: true
 *         schema:
 *           type: string
 *         example: "did:dcert:742d35Cc6634C0532925a3b844Bc9e7595f0bEb"
 *         description: DID to deactivate
 *     requestBody:
 *       required: true
 *       content:
 *         application/json:
 *           schema:
 *             type: object
 *             required:
 *               - signature
 *             properties:
 *               signature:
 *                 type: string
 *                 example: "1234567890abcdef..."
 *                 description: Signature using private key for verification (sign the DID string)
 *               reason:
 *                 type: string
 *                 example: "Organization discontinued operations"
 *                 description: Reason for deactivation (for audit trail)
 *     responses:
 *       200:
 *         description: DID deactivated successfully
 *         content:
 *           application/json:
 *             schema:
 *               type: object
 *               properties:
 *                 success:
 *                   type: boolean
 *                   example: true
 *                 message:
 *                   type: string
 *                   example: "DID deactivated successfully"
 *                 data:
 *                   type: object
 *                   properties:
 *                     did:
 *                       type: string
 *                       example: "did:dcert:742d35Cc6634C0532925a3b844Bc9e7595f0bEb"
 *                     status:
 *                       type: string
 *                       example: "DEACTIVATED"
 *                     deactivated_at:
 *                       type: string
 *                       format: date-time
 *                       example: "2025-10-21T10:30:00Z"
 *                     blockchain_tx_hash:
 *                       type: string
 *                       example: "fedcba9876543210..."
 *       400:
 *         description: Invalid signature or validation error
 *       401:
 *         description: Unauthorized - Invalid signature
 *       404:
 *         description: DID not found
 *       409:
 *         description: DID already deactivated
 *       500:
 *         description: Internal server error or blockchain failure
 */
router.delete("/:did", deleteDIDValidator, did.deleteDID);

/**
 * @swagger
 * /dids/{did}/document:
 *   get:
 *     summary: Get DID Document
 *     description: |
 *       Retrieve the complete W3C DID Document containing all DID information, verification methods, and metadata.
 *
 *       **DID Document Contents:**
 *       - DID identifier
 *       - Verification methods (public keys)
 *       - Authentication methods
 *       - Assertion methods (for VCs)
 *       - Service endpoints
 *       - Created/Updated timestamps
 *
 *       **Standards:**
 *       - Follows W3C DID Core specification
 *       - JSON-LD format with proper context
 *     tags:
 *       - DID Management
 *     parameters:
 *       - in: path
 *         name: did
 *         required: true
 *         schema:
 *           type: string
 *         example: "did:dcert:742d35Cc6634C0532925a3b844Bc9e7595f0bEb"
 *         description: DID to get document for
 *     responses:
 *       200:
 *         description: DID Document retrieved successfully
 *         content:
 *           application/json:
 *             schema:
 *               type: object
 *               properties:
 *                 success:
 *                   type: boolean
 *                   example: true
 *                 data:
 *                   $ref: '#/components/schemas/DIDDocument'
 *             examples:
 *               university:
 *                 summary: University DID Document
 *                 value:
 *                   success: true
 *                   data:
 *                     '@context':
 *                       - "https://www.w3.org/ns/did/v1"
 *                       - "https://w3id.org/security/v1"
 *                     id: "did:dcert:742d35Cc6634C0532925a3b844Bc9e7595f0bEb"
 *                     controller: "did:dcert:742d35Cc6634C0532925a3b844Bc9e7595f0bEb"
 *                     verificationMethod:
 *                       - id: "did:dcert:742d35Cc6634C0532925a3b844Bc9e7595f0bEb#key-1"
 *                         type: "EcdsaSecp256k1VerificationKey2019"
 *                         controller: "did:dcert:742d35Cc6634C0532925a3b844Bc9e7595f0bEb"
 *                         publicKeyHex: "04a1b2c3d4e5f6789abcdef..."
 *                     authentication:
 *                       - "did:dcert:742d35Cc6634C0532925a3b844Bc9e7595f0bEb#key-1"
 *                     assertionMethod:
 *                       - "did:dcert:742d35Cc6634C0532925a3b844Bc9e7595f0bEb#key-1"
 *                     created: "2025-10-21T10:30:00Z"
 *                     updated: "2025-10-21T10:30:00Z"
 *       404:
 *         description: DID not found
 *         content:
 *           application/json:
 *             schema:
 *               type: object
 *               properties:
 *                 success:
 *                   type: boolean
 *                   example: false
 *                 message:
 *                   type: string
 *                   example: "DID not found"
 *       500:
 *         description: Internal server error or blockchain failure
 */
router.get("/:did/document", getDIDDocumentValidator, did.getDIDDocument);

export default router;<|MERGE_RESOLUTION|>--- conflicted
+++ resolved
@@ -117,18 +117,8 @@
  *       **DID Format:** `did:dcert:<address>`
  *
  *       **Roles:**
-<<<<<<< HEAD
- *       - `individual`: For personal/individual users (students, employees, etc.) - no email required
- *       - `institution`: For organizations (universities, companies, etc.) - email required to query institution data
- *
- *       **Institution Registration Flow:**
- *       For institution role, the system automatically retrieves name, phone, country, website, and address
- *       from the InstitutionRegistration table based on the provided email. The institution must have
- *       APPROVED status to proceed with DID registration.
-=======
  *       - `individual`: For personal/individual users (students, employees, etc.)
  *       - `institution`: For organizations (universities, companies, etc.)
->>>>>>> c3f6dc98
  *     tags:
  *       - DID Management
  *     requestBody:
@@ -226,33 +216,7 @@
  *                       example: "Institutional DID registered successfully"
  *                     did:
  *                       type: string
-<<<<<<< HEAD
  *                       example: "did:dcert:1234567890abcdef"
- *                     institution:
- *                       type: object
- *                       description: Institution data retrieved from InstitutionRegistration (only for institution role)
- *                       properties:
- *                         email:
- *                           type: string
- *                           example: "admin@ui.ac.id"
- *                         name:
- *                           type: string
- *                           example: "University of Indonesia"
- *                         phone:
- *                           type: string
- *                           example: "+62-21-7270011"
- *                         country:
- *                           type: string
- *                           example: "Indonesia"
- *                         website:
- *                           type: string
- *                           example: "https://ui.ac.id"
- *                         address:
- *                           type: string
- *                           example: "Depok, West Java, Indonesia"
- *                     transactionHash:
-=======
- *                       example: "did:ganesha:0x1234567890abcdef"
  *                     public_key:
  *                       type: string
  *                       example: "0x04a1b2c3d4e5f6..."
@@ -264,7 +228,6 @@
  *                       type: string
  *                       example: "ACTIVE"
  *                     blockchain_tx_hash:
->>>>>>> c3f6dc98
  *                       type: string
  *                       example: "9876543210fedcba..."
  *                       description: Blockchain transaction hash
