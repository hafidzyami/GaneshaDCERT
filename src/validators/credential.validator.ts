import {
  body,
  query,
  param,
  ValidationChain,
  CustomValidator,
} from "express-validator";
import { RequestType, RequestStatus } from "@prisma/client";

/**
 * Credential Validators
 */
export const getHolderCredentialsValidator = [
  query("holder_did") // Check the query parameter named 'holder_did'
    .trim()
    .notEmpty()
    .withMessage("holder_did query parameter is required")
    .matches(/^did:dcert:[iu][a-zA-Z0-9_-]{44}$/)
    .withMessage("Invalid holder_did format in query parameter"),
];
export const processIssuanceVCValidator = [
  body("request_id")
    .trim()
    .notEmpty()
    .withMessage("Request ID is required")
    .isUUID()
    .withMessage("Invalid request ID format (must be UUID)"),

  body("issuer_did")
    .trim()
    .notEmpty()
    .withMessage("Issuer DID is required")
    .matches(/^did:dcert:[iu][a-zA-Z0-9_-]{44}$/)
    .withMessage("Invalid issuer DID format"),

  body("holder_did")
    .trim()
    .notEmpty()
    .withMessage("Holder DID is required")
    .matches(/^did:dcert:[iu][a-zA-Z0-9_-]{44}$/)
    .withMessage("Invalid holder DID format"),

  body("action")
    .trim()
    .notEmpty()
    .withMessage("Action is required")
    .isIn([RequestStatus.APPROVED, RequestStatus.REJECTED])
    .withMessage(
      `Action must be ${RequestStatus.APPROVED} or ${RequestStatus.REJECTED}`
    ),

  body("request_type")
    .notEmpty()
    .withMessage("Request type is required")
    .isIn([RequestType.ISSUANCE])
    .withMessage(
      `Invalid request type for this endpoint. Must be ${RequestType.ISSUANCE}`
    ),

  // Conditional validation for fields required on APPROVAL
  body("vc_id")
    .if(body("action").equals(RequestStatus.APPROVED))
    .trim()
    .notEmpty()
    .withMessage("vc_id is required when action is APPROVED"),
  // .isUUID() // Assuming VC ID is also UUID, adjust if needed
  // .withMessage("Invalid vc_id format (must be UUID)"),

  body("vc_type")
    .if(body("action").equals(RequestStatus.APPROVED))
    .trim()
    .notEmpty()
    .withMessage("vc_type is required when action is APPROVED"),

  body("schema_id")
    .if(body("action").equals(RequestStatus.APPROVED))
    .trim()
    .notEmpty()
    .withMessage("schema_id is required when action is APPROVED")
    .isUUID() // Assuming schema_id is UUID
    .withMessage("Invalid schema_id format (must be UUID)"),

  body("schema_version")
    .if(body("action").equals(RequestStatus.APPROVED))
    .notEmpty()
    .withMessage("schema_version is required when action is APPROVED")
    .isInt({ min: 1 })
    .withMessage("schema_version must be a positive integer"),

  body("vc_hash")
    .if(body("action").equals(RequestStatus.APPROVED))
    .trim()
    .notEmpty()
    .withMessage("vc_hash is required when action is APPROVED")
    .matches(/^[a-fA-F0-9]{64}$/) // Example validation for Keccak256 hash
    .withMessage("Invalid vc_hash format (must be a 64-character)"),

  body("encrypted_body")
    .if(body("action").equals(RequestStatus.APPROVED))
    .trim()
    .notEmpty()
    .withMessage("Encrypted body is required when action is APPROVED"),
];

export const requestCredentialValidator = [
  body("encrypted_body") // Checks for encrypted_body
    .trim()
    .notEmpty()
    .withMessage("Encrypted body is required"),

  body("issuer_did") // Checks for issuer_did
    .trim()
    .notEmpty()
    .withMessage("Issuer DID is required")
    .matches(/^did:dcert:[iu][a-zA-Z0-9_-]{44}$/)
    .withMessage("Invalid issuer DID format"),

  body("holder_did") // Checks for holder_did
    .trim()
    .notEmpty()
    .withMessage("Holder DID is required")
    .matches(/^did:dcert:[iu][a-zA-Z0-9_-]{44}$/)
    .withMessage("Invalid holder DID format"),
];

const requireAtLeastOneDid: CustomValidator = (value, { req }) => {
  if (!req.query?.issuer_did && !req.query?.holder_did) {
    throw new Error(
      "At least one of issuer_did or holder_did must be provided as a query parameter."
    );
  }
  return true;
};

// MODIFIED Validator for GET /credentials/get-requests
export const getCredentialRequestsByTypeValidator: ValidationChain[] = [
  // Explicitly type as array
  query("type")
    .notEmpty()
    .withMessage("Request type query parameter is required")
    .isIn([
      RequestType.ISSUANCE,
      RequestType.RENEWAL,
      RequestType.UPDATE,
      RequestType.REVOKE,
    ])
    .withMessage(
      "Invalid request type query parameter. Must be ISSUANCE, RENEWAL, UPDATE, or REVOKE"
    ),

  query("issuer_did")
    .optional() // Keep optional
    .trim()
    .matches(/^did:[a-z0-9]+:[a-zA-Z0-9._-]+$/)
    .withMessage("Invalid issuer_did format in query parameter"),

  query("holder_did") // Add validation for holder_did
    .optional() // Make it optional individually
    .trim()
    .matches(/^did:dcert:[iu][a-zA-Z0-9_-]{44}$/)
    .withMessage("Invalid holder_did format in query parameter"),

  // Add custom validation to ensure at least one DID is present
  query().custom(requireAtLeastOneDid),
];
export const processCredentialResponseValidator = [
  body("request_id")
    .trim()
    .notEmpty()
    .withMessage("Request ID is required")
    .isUUID()
    .withMessage("Invalid request ID format"),

  body("issuer_did")
    .trim()
    .notEmpty()
    .withMessage("Issuer DID is required")
    .matches(/^did:dcert:[iu][a-zA-Z0-9_-]{44}$/)
    .withMessage("Invalid issuer DID format"),

  body("holder_did")
    .trim()
    .notEmpty()
    .withMessage("Holder DID is required")
    .matches(/^did:dcert:[iu][a-zA-Z0-9_-]{44}$/)
    .withMessage("Invalid holder DID format"),

  body("encrypted_body")
    .trim()
    .notEmpty()
    .withMessage("Encrypted body is required"),

  body("request_type")
    .notEmpty()
    .withMessage("Request type is required")
    .isIn([
      RequestType.ISSUANCE,
      RequestType.RENEWAL,
      RequestType.UPDATE,
      RequestType.REVOKE,
    ])
    .withMessage("Invalid request type"),
];

export const getHolderVCsValidator = [
  query("holderDid")
    .trim()
    .notEmpty()
    .withMessage("Holder DID is required")
    .matches(/^did:dcert:[iu][a-zA-Z0-9_-]{44}$/)
    .withMessage("Invalid holder DID format"),
];

export const credentialUpdateRequestValidator = [
  body("issuer_did")
    .trim()
    .notEmpty()
    .withMessage("Issuer DID is required")
    .matches(/^did:dcert:[iu][a-zA-Z0-9_-]{44}$/)
    .withMessage("Invalid issuer DID format"),

  body("holder_did")
    .trim()
    .notEmpty()
    .withMessage("Holder DID is required")
    .matches(/^did:dcert:[iu][a-zA-Z0-9_-]{44}$/)
    .withMessage("Invalid holder DID format"),

  body("encrypted_body")
    .trim()
    .notEmpty()
    .withMessage("Encrypted body is required"),
];

export const credentialRenewalRequestValidator = [
  body("issuer_did")
    .trim()
    .notEmpty()
    .withMessage("Issuer DID is required")
    .matches(/^did:dcert:[iu][a-zA-Z0-9_-]{44}$/)
    .withMessage("Invalid issuer DID format"),

  body("holder_did")
    .trim()
    .notEmpty()
    .withMessage("Holder DID is required")
    .matches(/^did:dcert:[iu][a-zA-Z0-9_-]{44}$/)
    .withMessage("Invalid holder DID format"),

  body("encrypted_body")
    .trim()
    .notEmpty()
    .withMessage("Encrypted body is required"),
];

export const credentialRevocationRequestValidator = [ // Name matches route usage
  body("issuer_did") // Validate issuer_did
    .trim()
    .notEmpty()
    .withMessage("Issuer DID is required")
    .matches(/^did:dcert:[iu][a-zA-Z0-9_-]{44}$/)
    .withMessage("Invalid issuer DID format"),

  body("holder_did") // Validate holder_did
    .trim()
    .notEmpty()
    .withMessage("Holder DID is required")
    .matches(/^did:dcert:[iu][a-zA-Z0-9_-]{44}$/)
    .withMessage("Invalid holder DID format"),

  body("encrypted_body") 
    .trim()
    .notEmpty()
    .withMessage("Encrypted body is required"),

];

export const addVCStatusBlockValidator = [
  body("vc_id").trim().notEmpty().withMessage("VC ID is required"),

  body("issuer_did")
    .trim()
    .notEmpty()
    .withMessage("Issuer DID is required")
    .matches(/^did:dcert:[iu][a-zA-Z0-9_-]{44}$/)
    .withMessage("Invalid issuer DID format"),

  body("holder_did")
    .trim()
    .notEmpty()
    .withMessage("Holder DID is required")
    .matches(/^did:dcert:[iu][a-zA-Z0-9_-]{44}$/)
    .withMessage("Invalid holder DID format"),

  body("status").isBoolean().withMessage("Status must be a boolean"),

  body("hash")
    .trim()
    .notEmpty()
    .withMessage("Hash is required")
    .matches(/^[a-fA-F0-9]{64}$/)
    .withMessage("Invalid hash format"),
];

export const getVCStatusValidator = [
<<<<<<< HEAD
  param("vcId").trim().notEmpty().withMessage("VC ID is required"),

  query("issuerDid")
    .trim()
    .notEmpty()
    .withMessage("Issuer DID is required")
    .matches(/^did:dcert:[iu][a-zA-Z0-9_-]{44}$/)
    .withMessage("Invalid issuer DID format"),

  query("holderDid")
    .trim()
    .notEmpty()
    .withMessage("Holder DID is required")
    .matches(/^did:dcert:[iu][a-zA-Z0-9_-]{44}$/)
    .withMessage("Invalid holder DID format"),
=======
  param("vcId") // Validate vcId from the URL path
    .trim()
    .notEmpty()
    .withMessage("VC ID parameter (vcId) is required"),
    
>>>>>>> 05613283
];
export const revokeVCValidator = [
  body("request_id")
    .trim()
    .notEmpty()
    .withMessage("Request ID is required")
    .isUUID()
    .withMessage("Invalid request ID format (must be UUID)"),

  body("issuer_did")
    .trim()
    .notEmpty()
    .withMessage("Issuer DID is required")
    .matches(/^did:[a-z0-9]+:[a-zA-Z0-9._-]+$/)
    .withMessage("Invalid issuer DID format"),

  body("holder_did")
    .trim()
    .notEmpty()
    .withMessage("Holder DID is required")
    .matches(/^did:dcert:[iu][a-zA-Z0-9_-]{44}$/)
    .withMessage("Invalid holder DID format"),

  body("action")
    .trim()
    .notEmpty()
    .withMessage("Action is required")
    .isIn([RequestStatus.APPROVED, RequestStatus.REJECTED])
    .withMessage(
      `Action must be ${RequestStatus.APPROVED} or ${RequestStatus.REJECTED}`
    ),

  // vc_id is required only if action is APPROVED
  body("vc_id")
    .if(body("action").equals(RequestStatus.APPROVED))
    .trim()
    .notEmpty()
    .withMessage("vc_id is required when action is APPROVED"),
  // .isUUID() // Add format check if needed
  // .withMessage("Invalid vc_id format"),
];<|MERGE_RESOLUTION|>--- conflicted
+++ resolved
@@ -303,7 +303,6 @@
 ];
 
 export const getVCStatusValidator = [
-<<<<<<< HEAD
   param("vcId").trim().notEmpty().withMessage("VC ID is required"),
 
   query("issuerDid")
@@ -319,13 +318,6 @@
     .withMessage("Holder DID is required")
     .matches(/^did:dcert:[iu][a-zA-Z0-9_-]{44}$/)
     .withMessage("Invalid holder DID format"),
-=======
-  param("vcId") // Validate vcId from the URL path
-    .trim()
-    .notEmpty()
-    .withMessage("VC ID parameter (vcId) is required"),
-    
->>>>>>> 05613283
 ];
 export const revokeVCValidator = [
   body("request_id")
