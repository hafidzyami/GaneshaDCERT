import {
  body,
  query,
  param,
  ValidationChain,
  CustomValidator,
} from "express-validator";
import { RequestType, RequestStatus } from "@prisma/client";

/**
 * Credential Validators
 */
export const getHolderCredentialsValidator = [
  query("holder_did") // Check the query parameter named 'holder_did'
    .trim()
    .notEmpty()
    .withMessage("holder_did query parameter is required")
    .matches(/^did:dcert:[iu](?:[a-zA-Z0-9_-]{44}|[a-zA-Z0-9_-]{87})$/)
    .withMessage("Invalid holder_did format in query parameter"),
];
export const processIssuanceVCValidator = [
  body("request_id")
    .trim()
    .notEmpty()
    .withMessage("Request ID is required")
    .isUUID()
    .withMessage("Invalid request ID format (must be UUID)"),

  body("action")
    .trim()
    .notEmpty()
    .withMessage("Action is required")
    .isIn([RequestStatus.APPROVED, RequestStatus.REJECTED])
    .withMessage(
      `Action must be ${RequestStatus.APPROVED} or ${RequestStatus.REJECTED}`
    ),

  // Conditional validation for fields required on APPROVAL
  body("vc_id")
    .if(body("action").equals(RequestStatus.APPROVED))
    .trim()
    .notEmpty()
    .withMessage("vc_id is required when action is APPROVED"),
  // .isUUID() // Assuming VC ID is also UUID, adjust if needed
  // .withMessage("Invalid vc_id format (must be UUID)"),

  body("schema_id")
    .if(body("action").equals(RequestStatus.APPROVED))
    .trim()
    .notEmpty()
    .withMessage("schema_id is required when action is APPROVED")
    .isUUID() // Assuming schema_id is UUID
    .withMessage("Invalid schema_id format (must be UUID)"),

  body("schema_version")
    .if(body("action").equals(RequestStatus.APPROVED))
    .notEmpty()
    .withMessage("schema_version is required when action is APPROVED")
    .isInt({ min: 1 })
    .withMessage("schema_version must be a positive integer"),

  body("vc_hash")
    .if(body("action").equals(RequestStatus.APPROVED))
    .trim()
    .notEmpty()
    .withMessage("vc_hash is required when action is APPROVED")
    .matches(/^[a-fA-F0-9]{64}$/) // Example validation for Keccak256 hash
    .withMessage("Invalid vc_hash format (must be a 64-character)"),

  body("encrypted_body")
    .if(body("action").equals(RequestStatus.APPROVED))
    .trim()
    .notEmpty()
    .withMessage("Encrypted body is required when action is APPROVED"),

  body("expired_at")
    .if(body("action").equals(RequestStatus.APPROVED))
    .optional({ nullable: true, checkFalsy: true })
    .trim()
    .isISO8601()
    .withMessage(
      "expired_at must be a valid ISO 8601 date string (e.g., 2030-12-31T23:59:59.000Z)"
    ),
];

export const requestCredentialValidator = [
  body("encrypted_body") // Checks for encrypted_body
    .trim()
    .notEmpty()
    .withMessage("Encrypted body is required"),

  body("issuer_did") // Checks for issuer_did
    .trim()
    .notEmpty()
    .withMessage("Issuer DID is required")
    .matches(/^did:dcert:[iu](?:[a-zA-Z0-9_-]{44}|[a-zA-Z0-9_-]{87})$/)
    .withMessage("Invalid issuer DID format"),

  body("holder_did") // Checks for holder_did
    .trim()
    .notEmpty()
    .withMessage("Holder DID is required")
    .matches(/^did:dcert:[iu](?:[a-zA-Z0-9_-]{44}|[a-zA-Z0-9_-]{87})$/)
    .withMessage("Invalid holder DID format")
    .custom((value, { req }) => {
      if (value === req.body.issuer_did) {
        throw new Error("Issuer DID and Holder DID cannot be the same.");
      }
      return true;
    }),
];

const requireAtLeastOneDid: CustomValidator = (value, { req }) => {
  if (!req.query?.issuer_did && !req.query?.holder_did) {
    throw new Error(
      "At least one of issuer_did or holder_did must be provided as a query parameter."
    );
  }
  return true;
};
export const getAllIssuerRequestsValidator = [
  query("issuer_did")
    .trim()
    .notEmpty()
    .withMessage("issuer_did query parameter is required")
    .matches(/^did:dcert:[iu](?:[a-zA-Z0-9_-]{44}|[a-zA-Z0-9_-]{87})$/)
    .withMessage("Invalid issuer_did format in query parameter"),

  query("status")
    .optional()
    // Tambahkan 'ALL' ke daftar nilai yang valid
    .isIn([
      RequestStatus.PENDING,
      RequestStatus.APPROVED,
      RequestStatus.REJECTED,
      "ALL",
    ])
    // Perbarui pesan error
    .withMessage(
      "Invalid status filter. Must be PENDING, APPROVED, REJECTED, or ALL"
    ),
];
// MODIFIED Validator for GET /credentials/get-requests
export const getCredentialRequestsByTypeValidator: ValidationChain[] = [
  // Explicitly type as array
  query("type")
    .notEmpty()
    .withMessage("Request type query parameter is required")
    .isIn([
      RequestType.ISSUANCE,
      RequestType.RENEWAL,
      RequestType.UPDATE,
      RequestType.REVOKE,
      "ALL",
    ])
    .withMessage(
      "Invalid request type query parameter. Must be ISSUANCE, RENEWAL, UPDATE, or REVOKE"
    ),

  query("issuer_did")
    .optional() // Keep optional
    .trim()
    .matches(/^did:dcert:[iu](?:[a-zA-Z0-9_-]{44}|[a-zA-Z0-9_-]{87})$/)
    .withMessage("Invalid issuer_did format in query parameter"),

  query("holder_did") // Add validation for holder_did
    .optional() // Make it optional individually
    .trim()
    .matches(/^did:dcert:[iu](?:[a-zA-Z0-9_-]{44}|[a-zA-Z0-9_-]{87})$/)
    .withMessage("Invalid holder_did format in query parameter"),

  // Add custom validation to ensure at least one DID is present
  query().custom(requireAtLeastOneDid),
];
export const processCredentialResponseValidator = [
  body("request_id")
    .trim()
    .notEmpty()
    .withMessage("Request ID is required")
    .isUUID()
    .withMessage("Invalid request ID format"),

  body("issuer_did")
    .trim()
    .notEmpty()
    .withMessage("Issuer DID is required")
    .matches(/^did:dcert:[iu](?:[a-zA-Z0-9_-]{44}|[a-zA-Z0-9_-]{87})$/)
    .withMessage("Invalid issuer DID format"),

  body("holder_did")
    .trim()
    .notEmpty()
    .withMessage("Holder DID is required")
    .matches(/^did:dcert:[iu](?:[a-zA-Z0-9_-]{44}|[a-zA-Z0-9_-]{87})$/)
    .withMessage("Invalid holder DID format"),

  body("encrypted_body")
    .trim()
    .notEmpty()
    .withMessage("Encrypted body is required"),

  body("request_type")
    .notEmpty()
    .withMessage("Request type is required")
    .isIn([
      RequestType.ISSUANCE,
      RequestType.RENEWAL,
      RequestType.UPDATE,
      RequestType.REVOKE,
    ])
    .withMessage("Invalid request type"),
];

export const getHolderVCsValidator = [
  query("holderDid")
    .trim()
    .notEmpty()
    .withMessage("Holder DID is required")
    .matches(/^did:dcert:[iu](?:[a-zA-Z0-9_-]{44}|[a-zA-Z0-9_-]{87})$/)
    .withMessage("Invalid holder DID format"),
];

export const credentialUpdateRequestValidator = [
  body("issuer_did")
    .trim()
    .notEmpty()
    .withMessage("Issuer DID is required")
    .matches(/^did:dcert:[iu](?:[a-zA-Z0-9_-]{44}|[a-zA-Z0-9_-]{87})$/)
    .withMessage("Invalid issuer DID format"),

  body("holder_did")
    .trim()
    .notEmpty()
    .withMessage("Holder DID is required")
    .matches(/^did:dcert:[iu](?:[a-zA-Z0-9_-]{44}|[a-zA-Z0-9_-]{87})$/)
    .withMessage("Invalid holder DID format")
    .custom((value, { req }) => {
      if (value === req.body.issuer_did) {
        throw new Error("Issuer DID and Holder DID cannot be the same.");
      }
      return true;
    }),

  body("encrypted_body")
    .trim()
    .notEmpty()
    .withMessage("Encrypted body is required"),
];

export const credentialRenewalRequestValidator = [
  body("issuer_did")
    .trim()
    .notEmpty()
    .withMessage("Issuer DID is required")
    .matches(/^did:dcert:[iu](?:[a-zA-Z0-9_-]{44}|[a-zA-Z0-9_-]{87})$/)
    .withMessage("Invalid issuer DID format"),

  body("holder_did")
    .trim()
    .notEmpty()
    .withMessage("Holder DID is required")
    .matches(/^did:dcert:[iu](?:[a-zA-Z0-9_-]{44}|[a-zA-Z0-9_-]{87})$/)
    .withMessage("Invalid holder DID format")
    .custom((value, { req }) => {
      if (value === req.body.issuer_did) {
        throw new Error("Issuer DID and Holder DID cannot be the same.");
      }
      return true;
    }),

  body("encrypted_body")
    .trim()
    .notEmpty()
    .withMessage("Encrypted body is required"),
];

export const credentialRevocationRequestValidator = [
  // Name matches route usage
  body("issuer_did") // Validate issuer_did
    .trim()
    .notEmpty()
    .withMessage("Issuer DID is required")
    .matches(/^did:dcert:[iu](?:[a-zA-Z0-9_-]{44}|[a-zA-Z0-9_-]{87})$/)
    .withMessage("Invalid issuer DID format"),

  body("holder_did") // Validate holder_did
    .trim()
    .notEmpty()
    .withMessage("Holder DID is required")
    .matches(/^did:dcert:[iu](?:[a-zA-Z0-9_-]{44}|[a-zA-Z0-9_-]{87})$/)
    .withMessage("Invalid holder DID format")
    .custom((value, { req }) => {
      if (value === req.body.issuer_did) {
        throw new Error("Issuer DID and Holder DID cannot be the same.");
      }
      return true;
    }),

  body("encrypted_body")
    .trim()
    .notEmpty()
    .withMessage("Encrypted body is required"),
];

export const addVCStatusBlockValidator = [
  body("vc_id").trim().notEmpty().withMessage("VC ID is required"),

  body("issuer_did")
    .trim()
    .notEmpty()
    .withMessage("Issuer DID is required")
    .matches(/^did:dcert:[iu](?:[a-zA-Z0-9_-]{44}|[a-zA-Z0-9_-]{87})$/)
    .withMessage("Invalid issuer DID format"),

  body("holder_did")
    .trim()
    .notEmpty()
    .withMessage("Holder DID is required")
    .matches(/^did:dcert:[iu](?:[a-zA-Z0-9_-]{44}|[a-zA-Z0-9_-]{87})$/)
    .withMessage("Invalid holder DID format"),

  body("status").isBoolean().withMessage("Status must be a boolean"),

  body("hash")
    .trim()
    .notEmpty()
    .withMessage("Hash is required")
    .matches(/^[a-fA-F0-9]{64}$/)
    .withMessage("Invalid hash format"),
];

export const getVCStatusValidator = [
  param("vcId").trim().notEmpty().withMessage("VC ID is required"),
];
export const revokeVCValidator = [
  body("request_id")
    .trim()
    .notEmpty()
    .withMessage("Request ID is required")
    .isUUID()
    .withMessage("Invalid request ID format (must be UUID)"),

  body("action")
    .trim()
    .notEmpty()
    .withMessage("Action is required")
    .isIn([RequestStatus.APPROVED, RequestStatus.REJECTED])
    .withMessage(
      `Action must be ${RequestStatus.APPROVED} or ${RequestStatus.REJECTED}`
    ),

  // vc_id is required only if action is APPROVED
  body("vc_id")
    .if(body("action").equals(RequestStatus.APPROVED))
    .trim()
    .notEmpty()
    .withMessage("vc_id is required when action is APPROVED"),
  // .isUUID() // Add format check if needed
  // .withMessage("Invalid vc_id format"),
];

export const processRenewalVCValidator = [
  body("request_id")
    .trim()
    .notEmpty()
    .withMessage("Request ID is required")
    .isUUID()
    .withMessage("Invalid request ID format (must be UUID)"),

  body("action")
    .trim()
    .notEmpty()
    .withMessage("Action is required")
    .isIn([RequestStatus.APPROVED, RequestStatus.REJECTED])
    .withMessage(
      `Action must be ${RequestStatus.APPROVED} or ${RequestStatus.REJECTED}`
    ),

  // vc_id is required only if action is APPROVED
  body("vc_id")
    .if(body("action").equals(RequestStatus.APPROVED))
    .trim()
    .notEmpty()
    .withMessage("vc_id is required when action is APPROVED"),
  // .isUUID() // Add format check if needed

  // encrypted_body is required only if action is APPROVED
  body("encrypted_body")
    .if(body("action").equals(RequestStatus.APPROVED))
    .trim()
    .notEmpty()
    .withMessage("encrypted_body is required when action is APPROVED"),

  body("expired_at")
    .if(body("action").equals(RequestStatus.APPROVED))
    .optional({ nullable: true, checkFalsy: true })
    .trim()
    .isISO8601()
    .withMessage(
      "expired_at must be a valid ISO 8601 date string (e.g., 2030-12-31T23:59:59.000Z)"
    ),
];

export const processUpdateVCValidator = [
  body("request_id")
    .trim()
    .notEmpty()
    .withMessage("Request ID is required")
    .isUUID()
    .withMessage("Invalid request ID format (must be UUID)"),

  body("action")
    .trim()
    .notEmpty()
    .withMessage("Action is required")
    .isIn([RequestStatus.APPROVED, RequestStatus.REJECTED])
    .withMessage(
      `Action must be ${RequestStatus.APPROVED} or ${RequestStatus.REJECTED}`
    ),

  body("vc_id")
    .if(body("action").equals(RequestStatus.APPROVED))
    .trim()
    .notEmpty()
    .withMessage("vc_id (original VC ID) is required when action is APPROVED"),

  body("new_vc_id")
    .if(body("action").equals(RequestStatus.APPROVED))
    .trim()
    .notEmpty()
    .withMessage("new_vc_id is required when action is APPROVED"),

  body("vc_type")
    .if(body("action").equals(RequestStatus.APPROVED))
    .trim()
    .notEmpty()
    .withMessage("vc_type is required when action is APPROVED"),

  body("schema_id")
    .if(body("action").equals(RequestStatus.APPROVED))
    .trim()
    .notEmpty()
    .withMessage("schema_id is required when action is APPROVED")
    .isUUID()
    .withMessage("Invalid schema_id format (must be UUID)"),

  body("schema_version")
    .if(body("action").equals(RequestStatus.APPROVED))
    .notEmpty()
    .withMessage("schema_version is required when action is APPROVED")
    .isInt({ min: 1 })
    .withMessage("schema_version must be a positive integer"),

  body("new_vc_hash")
    .if(body("action").equals(RequestStatus.APPROVED))
    .trim()
    .notEmpty()
    .withMessage("new_vc_hash is required when action is APPROVED")
    .matches(/^0x[a-fA-F0-9]{64}$/)
    .withMessage(
      "Invalid new_vc_hash format (must be a 64-character hex string starting with 0x)"
    ),

  body("encrypted_body")
    .if(body("action").equals(RequestStatus.APPROVED))
    .trim()
    .notEmpty()
    .withMessage(
      "encrypted_body (new VC data) is required when action is APPROVED"
    ),

  body("expired_at")
    .if(body("action").equals(RequestStatus.APPROVED))
    .optional({ nullable: true, checkFalsy: true })
    .trim()
    .isISO8601()
    .withMessage(
      "expired_at must be a valid ISO 8601 date string (e.g., 2030-12-31T23:59:59.000Z)"
    ),
];

/**
 * Validator for Phase 1: Claim VC
 * Validates holder_did for claiming a pending VC
 */
export const claimVCValidator = [
  // Accept holder_did from either query or body
  query("holder_did")
    .optional()
    .trim()
    .notEmpty()
    .withMessage("holder_did is required")
    .matches(/^did:dcert:[iu](?:[a-zA-Z0-9_-]{44}|[a-zA-Z0-9_-]{87})$/)
    .withMessage("Invalid holder_did format"),

  body("holder_did")
    .optional()
    .trim()
    .notEmpty()
    .withMessage("holder_did is required")
    .matches(/^did:dcert:[iu](?:[a-zA-Z0-9_-]{44}|[a-zA-Z0-9_-]{87})$/)
    .withMessage("Invalid holder_did format"),
];

/**
 * Validator for Phase 2: Confirm VC
 * Validates vc_id and holder_did for confirming a claimed VC
 */
export const confirmVCValidator = [
  body("vc_id")
    .trim()
    .notEmpty()
    .withMessage("vc_id is required")
    .isUUID()
    .withMessage("Invalid vc_id format (must be UUID)"),

  body("holder_did")
    .trim()
    .notEmpty()
    .withMessage("holder_did is required")
    .matches(/^did:dcert:[iu](?:[a-zA-Z0-9_-]{44}|[a-zA-Z0-9_-]{87})$/)
    .withMessage("Invalid holder_did format"),
];

/**
 * Validator for Phase 1 Batch: Claim multiple VCs
 * Validates holder_did and optional limit for claiming multiple pending VCs
 */
export const claimVCsBatchValidator = [
  body("holder_did")
    .trim()
    .notEmpty()
    .withMessage("holder_did is required")
    .matches(/^did:dcert:[iu](?:[a-zA-Z0-9_-]{44}|[a-zA-Z0-9_-]{87})$/)
    .withMessage("Invalid holder_did format"),

  body("limit")
    .optional()
    .isInt({ min: 1, max: 100 })
    .withMessage("limit must be an integer between 1 and 100"),
];

/**
 * Validator for Phase 2 Batch: Confirm multiple VCs
 * Validates request_ids array and holder_did for confirming multiple claimed VCs
 */
export const confirmVCsBatchValidator = [
  body("request_ids")
    .isArray({ min: 1, max: 100 })
    .withMessage("request_ids must be an array with 1 to 100 UUIDs"),

  body("request_ids.*")
    .isUUID()
    .withMessage("Each request_id must be a valid UUID"),

  body("holder_did")
    .trim()
    .notEmpty()
    .withMessage("holder_did is required")
    .matches(/^did:dcert:[iu](?:[a-zA-Z0-9_-]{44}|[a-zA-Z0-9_-]{87})$/)
    .withMessage("Invalid holder_did format"),
];

/**
 * Validator for Admin: Reset stuck PROCESSING VCs
 * Validates optional timeout_minutes parameter for manual cleanup
 */
export const resetStuckVCsValidator = [
  body("timeout_minutes")
    .optional()
    .isInt({ min: 1, max: 120 })
    .withMessage("timeout_minutes must be an integer between 1 and 120"),
];

export const issuerIssueVCValidator = [
  body("issuer_did")
    .trim()
    .notEmpty()
    .withMessage("Issuer DID is required")
    .matches(/^did:dcert:i(?:[a-zA-Z0-9_-]{44}|[a-zA-Z0-9_-]{87})$/) // Harus 'i' (institution)
    .withMessage("Invalid issuer DID format (must be an institution DID)"),

  body("holder_did")
    .trim()
    .notEmpty()
    .withMessage("Holder DID is required")
    .matches(/^did:dcert:[iu](?:[a-zA-Z0-9_-]{44}|[a-zA-Z0-9_-]{87})$/)
    .withMessage("Invalid holder DID format")
    .custom((value, { req }) => {
      if (value === req.body.issuer_did) {
        throw new Error("Issuer DID and Holder DID cannot be the same.");
      }
      return true;
    }),

  body("vc_id").trim().notEmpty().withMessage("vc_id is required"),

  body("vc_type").trim().notEmpty().withMessage("vc_type is required"),

  body("schema_id")
    .trim()
    .notEmpty()
    .withMessage("schema_id is required")
    .isUUID()
    .withMessage("Invalid schema_id format (must be UUID)"),

  body("schema_version")
    .notEmpty()
    .withMessage("schema_version is required")
    .isInt({ min: 1 })
    .withMessage("schema_version must be a positive integer"),

  body("vc_hash")
    .trim()
    .notEmpty()
    .withMessage("vc_hash is required")
    .matches(/^0x[a-fA-F0-9]{64}$/) // Asumsi hash 64 char hex
    .withMessage(
      "Invalid vc_hash format (must be a 64-character hex string starting with 0x)"
    ),

  body("encrypted_body")
    .trim()
    .notEmpty()
    .withMessage("Encrypted body is required"),

  body("expiredAt")
    .trim()
    .notEmpty()
    .withMessage("expiredAt is required")
    .isISO8601() // Memastikan format timestamp valid
    .withMessage(
      "expiredAt must be a valid ISO 8601 date string (e.g., 2025-12-31T23:59:59.000Z)"
    ),
];

export const issuerUpdateVCValidator = [
  body("issuer_did")
    .trim()
    .notEmpty()
    .withMessage("Issuer DID is required")
    .matches(/^did:dcert:i(?:[a-zA-Z0-9_-]{44}|[a-zA-Z0-9_-]{87})$/)
    .withMessage("Invalid issuer DID format (must be an institution DID)"),

  body("holder_did")
    .trim()
    .notEmpty()
    .withMessage("Holder DID is required")
    .matches(/^did:dcert:[iu](?:[a-zA-Z0-9_-]{44}|[a-zA-Z0-9_-]{87})$/)
    .withMessage("Invalid holder DID format")
    .custom((value, { req }) => {
      if (value === req.body.issuer_did) {
        throw new Error("Issuer DID and Holder DID cannot be the same.");
      }
      return true;
    }),

  // Validasi ID VC Lama
  body("old_vc_id").trim().notEmpty().withMessage("old_vc_id is required"),

  // Validasi detail VC Baru
  body("new_vc_id").trim().notEmpty().withMessage("new_vc_id is required"),

  body("vc_type").trim().notEmpty().withMessage("vc_type is required"),

  body("schema_id")
    .trim()
    .notEmpty()
    .withMessage("schema_id is required")
    .isUUID()
    .withMessage("Invalid schema_id format (must be UUID)"),

  body("schema_version")
    .notEmpty()
    .withMessage("schema_version is required")
    .isInt({ min: 1 })
    .withMessage("schema_version must be a positive integer"),

  body("new_vc_hash")
    .trim()
    .notEmpty()
    .withMessage("new_vc_hash is required")
    .matches(/^0x[a-fA-F0-9]{64}$/)
    .withMessage(
      "Invalid new_vc_hash format (must be a 64-character hex string starting with 0x)"
    ),

  body("encrypted_body")
    .trim()
    .notEmpty()
    .withMessage("Encrypted body (new VC data) is required"),

  body("expiredAt")
    .trim()
    .notEmpty()
    .withMessage("expiredAt is required")
    .isISO8601()
    .withMessage("expiredAt must be a valid ISO 8601 date string"),
];

export const issuerRevokeVCValidator = [
  body("issuer_did")
    .trim()
    .notEmpty()
    .withMessage("Issuer DID is required")
    .matches(/^did:dcert:i(?:[a-zA-Z0-9_-]{44}|[a-zA-Z0-9_-]{87})$/) // Harus 'i' (institution)
    .withMessage("Invalid issuer DID format (must be an institution DID)"),

  body("vc_id").trim().notEmpty().withMessage("vc_id is required"),
];

export const issuerRenewVCValidator = [
  body("issuer_did")
    .trim()
    .notEmpty()
    .withMessage("Issuer DID is required")
    .matches(/^did:dcert:i(?:[a-zA-Z0-9_-]{44}|[a-zA-Z0-9_-]{87})$/) // Harus 'i' (institution)
    .withMessage("Invalid issuer DID format (must be an institution DID)"),

  body("holder_did")
    .trim()
    .notEmpty()
    .withMessage("Holder DID is required")
    .matches(/^did:dcert:[iu](?:[a-zA-Z0-9_-]{44}|[a-zA-Z0-9_-]{87})$/)
    .withMessage("Invalid holder DID format")
    .custom((value, { req }) => {
      if (value === req.body.issuer_did) {
        throw new Error("Issuer DID and Holder DID cannot be the same.");
      }
      return true;
    }),

  body("vc_id")
    .trim()
    .notEmpty()
    .withMessage("vc_id (the VC ID to renew) is required"),

  body("encrypted_body")
    .trim()
    .notEmpty()
    .withMessage("Encrypted body (new renewed VC data) is required"),

  body("expiredAt")
    .trim()
    .notEmpty()
    .withMessage("expiredAt is required")
    .isISO8601()
    .withMessage(
      "expiredAt must be a valid ISO 8601 date string (e.g., 2025-12-31T23:59:59.000Z)"
    ),
];

export const claimIssuerInitiatedVCsBatchValidator = [
  body("holder_did")
    .trim()
    .notEmpty()
    .withMessage("holder_did is required")
    .matches(/^did:dcert:[iu](?:[a-zA-Z0-9_-]{44}|[a-zA-Z0-9_-]{87})$/)
    .withMessage("Invalid holder_did format"),

  body("limit")
    .optional()
    .isInt({ min: 1, max: 100 }) // Menggunakan batas 100
    .withMessage("limit must be an integer between 1 and 100"),
];

/**
 * Validator for Phase 2 Batch: Confirm VCs from VCinitiatedByIssuer
 */
export const confirmIssuerInitiatedVCsBatchValidator = [
  body("vc_ids")
    .isArray({ min: 1, max: 100 })
    .withMessage("vc_ids must be an array with 1 to 100 UUIDs"),

  body("vc_ids.*").isUUID().withMessage("Each vc_id must be a valid UUID"),

  body("holder_did")
    .trim()
    .notEmpty()
    .withMessage("holder_did is required")
    .matches(/^did:dcert:[iu](?:[a-zA-Z0-9_-]{44}|[a-zA-Z0-9_-]{87})$/)
    .withMessage("Invalid holder_did format"),
];

/**
 * Validator for VC Validation Endpoint
 * Validates the uploaded VC JSON and hash for ownership verification
 */
export const validateVCValidator = [
  body("vc_json")
    .notEmpty()
    .withMessage("vc_json is required")
    .isObject()
    .withMessage("vc_json must be a valid JSON object"),

  body("vc_json.id").notEmpty().withMessage("vc_json.id is required"),

  body("vc_json.expiredAt")
    .optional({ nullable: true })
    .isISO8601()
    .withMessage("expiredAt must be a valid ISO 8601 date string if provided"),

  body("vc_hash")
    .trim()
    .notEmpty()
    .withMessage("vc_hash is required")
    .matches(/^[a-fA-F0-9]{64}$/)
    .withMessage("Invalid vc_hash format (must be 64-character hex string)"),

  body("holder_did")
    .trim()
    .notEmpty()
    .withMessage("holder_did is required")
    .matches(/^did:dcert:[iu](?:[a-zA-Z0-9_-]{44}|[a-zA-Z0-9_-]{87})$/)
    .withMessage("Invalid holder_did format"),
];

<<<<<<< HEAD
/**
 * Validator for DELETE /credentials/file
 * Validates the deletion of VC document file
 */
export const deleteVCDocumentValidator = [
  body("file_id")
    .trim()
    .notEmpty()
    .withMessage("file_id is required")
    .isUUID()
    .withMessage("file_id must be a valid UUID"),
=======
export const claimCombinedVCsBatchValidator = [
  body("holder_did")
    .trim()
    .notEmpty()
    .withMessage("holder_did is required")
    .matches(/^did:dcert:[iu](?:[a-zA-Z0-9_-]{44}|[a-zA-Z0-9_-]{87})$/)
    .withMessage("Invalid holder_did format"),

  body("limit")
    .optional()
    .isInt({ min: 1, max: 100 })
    .withMessage("limit must be an integer between 1 and 100"),
];

/**
 * [NEW] Validator for Phase 2 Combined Batch: Confirm multiple VCs
 */
export const confirmCombinedVCsBatchValidator = [
  body("holder_did")
    .trim()
    .notEmpty()
    .withMessage("holder_did is required")
    .matches(/^did:dcert:[iu](?:[a-zA-Z0-9_-]{44}|[a-zA-Z0-9_-]{87})$/)
    .withMessage("Invalid holder_did format"),
  
  body("items")
    .isArray({ min: 1, max: 100 })
    .withMessage("items must be an array with 1 to 100 objects"),

  body("items.*.claimId")
    .trim()
    .notEmpty()
    .isUUID()
    .withMessage("Each item's claimId must be a valid UUID"),

  body("items.*.source")
    .trim()
    .isIn(['HOLDER_REQUEST', 'ISSUER_INITIATED'])
    .withMessage("Each item's source must be either 'HOLDER_REQUEST' or 'ISSUER_INITIATED'"),
>>>>>>> f5ff562b
];<|MERGE_RESOLUTION|>--- conflicted
+++ resolved
@@ -815,19 +815,6 @@
     .withMessage("Invalid holder_did format"),
 ];
 
-<<<<<<< HEAD
-/**
- * Validator for DELETE /credentials/file
- * Validates the deletion of VC document file
- */
-export const deleteVCDocumentValidator = [
-  body("file_id")
-    .trim()
-    .notEmpty()
-    .withMessage("file_id is required")
-    .isUUID()
-    .withMessage("file_id must be a valid UUID"),
-=======
 export const claimCombinedVCsBatchValidator = [
   body("holder_did")
     .trim()
@@ -852,7 +839,7 @@
     .withMessage("holder_did is required")
     .matches(/^did:dcert:[iu](?:[a-zA-Z0-9_-]{44}|[a-zA-Z0-9_-]{87})$/)
     .withMessage("Invalid holder_did format"),
-  
+
   body("items")
     .isArray({ min: 1, max: 100 })
     .withMessage("items must be an array with 1 to 100 objects"),
@@ -865,7 +852,21 @@
 
   body("items.*.source")
     .trim()
-    .isIn(['HOLDER_REQUEST', 'ISSUER_INITIATED'])
-    .withMessage("Each item's source must be either 'HOLDER_REQUEST' or 'ISSUER_INITIATED'"),
->>>>>>> f5ff562b
+    .isIn(["HOLDER_REQUEST", "ISSUER_INITIATED"])
+    .withMessage(
+      "Each item's source must be either 'HOLDER_REQUEST' or 'ISSUER_INITIATED'"
+    ),
+];
+
+/**
+ * Validator for DELETE /credentials/file
+ * Validates the deletion of VC document file
+ */
+export const deleteVCDocumentValidator = [
+  body("file_id")
+    .trim()
+    .notEmpty()
+    .withMessage("file_id is required")
+    .isUUID()
+    .withMessage("file_id must be a valid UUID"),
 ];