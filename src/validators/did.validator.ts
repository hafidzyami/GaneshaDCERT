import { body, param } from "express-validator";

/**
 * DID Validators
 * Validates DID-related requests
 */

/**
 * Validator for registering new DID
 */
export const registerDIDValidator = [
  body("did_string")
    .trim()
    .notEmpty()
    .withMessage("DID string is required")
    .matches(/^did:[a-z0-9]+:[a-zA-Z0-9._-]+$/)
    .withMessage(
      "Invalid DID format. Must follow pattern: did:method:identifier (e.g., did:ganesha:0x123...)"
    ),

  body("public_key")
    .trim()
    .notEmpty()
    .withMessage("Public key is required")
    .matches(/^0x[a-fA-F0-9]{128,130}$/)
    .withMessage(
<<<<<<< HEAD
      "Invalid public key format. Must be hex string starting with 0x (64-65 bytes, 128-130 hex characters)"
=======
      "Invalid public key format. Must be hex string starting with 0x (64-65 bytes)"
>>>>>>> 4da352fd
    ),

  body("role")
    .trim()
    .notEmpty()
    .withMessage("Role is required")
    .isIn(["individual", "institution"])
    .withMessage("Role must be either 'individual' or 'institution'"),

  // Optional metadata fields
  body("name")
    .optional()
    .trim()
    .isLength({ min: 2, max: 255 })
    .withMessage("Name must be between 2 and 255 characters"),

  body("email")
    .optional()
    .trim()
    .isEmail()
    .withMessage("Must be a valid email address"),

  body("phone")
    .optional()
    .trim()
    .matches(/^\+?[1-9]\d{1,14}$/)
    .withMessage(
      "Must be a valid phone number in E.164 format (e.g., +62-21-xxx)"
    ),

  body("country")
    .optional()
    .trim()
    .isLength({ min: 2, max: 100 })
    .withMessage("Country must be between 2 and 100 characters"),

  body("website")
    .optional()
    .trim()
    .isURL()
    .withMessage("Must be a valid URL (e.g., https://example.com)"),

  body("address")
    .optional()
    .trim()
    .isLength({ min: 5, max: 500 })
    .withMessage("Address must be between 5 and 500 characters"),
];

/**
 * Validator for checking DID existence
 */
export const checkDIDValidator = [
  param("did")
    .trim()
    .notEmpty()
    .withMessage("DID string is required")
    .matches(/^did:[a-z0-9]+:[a-zA-Z0-9._-]+$/)
    .withMessage(
      "Invalid DID format. Must follow pattern: did:method:identifier (e.g., did:ganesha:0x123...)"
    ),
];

/**
 * Validator for key rotation
 */
export const keyRotationValidator = [
  param("did")
    .trim()
    .notEmpty()
    .withMessage("DID parameter is required")
    .matches(/^did:[a-z0-9]+:[a-zA-Z0-9._-]+$/)
    .withMessage("Invalid DID format"),

  body("new_public_key")
    .trim()
    .notEmpty()
    .withMessage("New public key is required")
    .matches(/^0x[a-fA-F0-9]{128,130}$/)
    .withMessage("Invalid new public key format"),

  body("signature")
    .trim()
    .notEmpty()
    .withMessage("Signature is required for verification")
    .matches(/^0x[a-fA-F0-9]+$/)
    .withMessage("Invalid signature format"),

  body("reason")
    .optional()
    .trim()
    .isLength({ max: 500 })
    .withMessage("Reason must not exceed 500 characters"),
];

/**
 * Validator for DID deletion/deactivation
 */
export const deleteDIDValidator = [
  param("did")
    .trim()
    .notEmpty()
    .withMessage("DID parameter is required")
    .matches(/^did:[a-z0-9]+:[a-zA-Z0-9._-]+$/)
    .withMessage("Invalid DID format"),

  body("signature")
    .trim()
    .notEmpty()
    .withMessage("Signature is required for verification")
    .matches(/^0x[a-fA-F0-9]+$/)
    .withMessage("Invalid signature format"),

  body("reason")
    .optional()
    .trim()
    .isLength({ max: 500 })
    .withMessage("Reason must not exceed 500 characters"),
];

/**
 * Validator for getting DID document
 */
export const getDIDDocumentValidator = [
  param("did")
    .trim()
    .notEmpty()
    .withMessage("DID parameter is required")
    .matches(/^did:[a-z0-9]+:[a-zA-Z0-9._-]+$/)
    .withMessage("Invalid DID format"),
];<|MERGE_RESOLUTION|>--- conflicted
+++ resolved
@@ -24,11 +24,7 @@
     .withMessage("Public key is required")
     .matches(/^0x[a-fA-F0-9]{128,130}$/)
     .withMessage(
-<<<<<<< HEAD
-      "Invalid public key format. Must be hex string starting with 0x (64-65 bytes, 128-130 hex characters)"
-=======
       "Invalid public key format. Must be hex string starting with 0x (64-65 bytes)"
->>>>>>> 4da352fd
     ),
 
   body("role")
