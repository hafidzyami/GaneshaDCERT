--- conflicted
+++ resolved
@@ -47,11 +47,7 @@
 
     try {
       const vpRequest = await prisma.vPRequest.findUnique({
-<<<<<<< HEAD
         where: { id: vpReqId },
-=======
-        where: { id: vpRequestId },
->>>>>>> 5fb2b1ca
       });
 
       if (!vpRequest) {
