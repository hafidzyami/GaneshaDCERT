import { Request, Response } from "express";
import { validationResult } from "express-validator";
// Make sure RequestType and RequestStatus are imported if used directly (though DTOs are preferred)
import { RequestType, RequestStatus } from "@prisma/client";
import { CredentialService } from "../services";
import { ValidationError } from "../utils";
import { asyncHandler, RequestWithDID } from "../middlewares";
import { ResponseHelper } from "../utils/helpers";
import { CombinedConfirmVCsBatchDTO, ClaimIssuerInitiatedVCsDTO, ConfirmIssuerInitiatedVCsDTO, IssuerRenewVCDTO, IssuerRevokeVCDTO, IssuerUpdateVCDTO, ProcessUpdateVCDTO, IssuerIssueVCDTO,ProcessIssuanceVCDTO, RevokeVCDTO, CredentialRevocationRequestDTO, ProcessRenewalVCDTO, ValidateVCDTO } from "../dtos";
import { BadRequestError} from "../utils/errors/AppError";
/**
 * Request Credential Issuance Controller
 */

export const getHolderCredentialsFromDB = asyncHandler(async (req: Request, res: Response) => {
  // Validate query parameters
  const errors = validationResult(req);
  if (!errors.isEmpty()) {
    throw new ValidationError("Validation error", errors.array());
  }

  // Extract holder_did from query parameters
  const holderDid = req.query.holder_did as string;

  // Call the service function
  const credentials = await CredentialService.getHolderCredentialsFromDB(holderDid);

  // Send success response
  return ResponseHelper.success(
    res,
    credentials,
    `Successfully retrieved ${credentials.length} credentials for holder ${holderDid}.`
  );
});

export const processIssuanceVC = asyncHandler(async (req: Request, res: Response) => {
  // Validate request using the defined validator
  const errors = validationResult(req);
  if (!errors.isEmpty()) {
    throw new ValidationError("Validation error", errors.array());
  }

  // Cast req.body to the DTO for type safety
  // DTO 'ProcessIssuanceVCDTO' sekarang sudah diperbarui (lebih ramping)
  const requestData: ProcessIssuanceVCDTO = req.body;

  // Call the service method with the validated data
  // Service akan diubah di langkah berikutnya untuk menangani DTO baru
  const result = await CredentialService.processIssuanceVC(requestData);

  // Send a standardized success response
  return ResponseHelper.success(res, result, result.message);
});

export const requestCredential = asyncHandler(async (req: Request, res: Response) => {
  const errors = validationResult(req);
  if (!errors.isEmpty()) {
    throw new ValidationError("Validation error", errors.array());
  }

  const { encrypted_body, issuer_did, holder_did } = req.body;

  const result = await CredentialService.requestCredentialIssuance({
    encrypted_body,
    issuer_did,
    holder_did,
  });

  return ResponseHelper.created(res, result, "Credential issuance request created successfully");
});

/**
 * Get Credential Requests by Type Controller
 */
export const getCredentialRequestsByType = asyncHandler(async (req: Request, res: Response) => {
  const errors = validationResult(req);
  if (!errors.isEmpty()) {
    throw new ValidationError("Validation error", errors.array());
  }

  // --- PERBAIKAN DI SINI ---
  // Ambil 'holder_did' dari query
  const { type, issuer_did, holder_did } = req.query; 

  const result = await CredentialService.getCredentialRequestsByType(
    type as (RequestType | "ALL"),
    issuer_did as string | undefined,
    holder_did as string | undefined // <-- Teruskan 'holder_did' ke service
  );

  // --- PERBAIKAN DI SINI ---
  // Gunakan 'result.data' dan 'result.message' dari service
  return ResponseHelper.success(res, result, "Credential requests retrieved successfully");
});

/**
 * Process Credential Response Controller
 */
export const processCredentialResponse = asyncHandler(async (req: Request, res: Response) => {
  const errors = validationResult(req);
  if (!errors.isEmpty()) {
    throw new ValidationError("Validation error", errors.array());
  }

  const { request_id, issuer_did, holder_did, encrypted_body, request_type } = req.body;

  const result = await CredentialService.processCredentialResponse({
    request_id,
    issuer_did,
    holder_did,
    encrypted_body,
    request_type,
  });

  return ResponseHelper.created(res, result, "Credential response processed successfully");
});

/**
 * Get Holder VCs Controller
 */
export const getHolderVCs = asyncHandler(async (req: Request, res: Response) => {
  const errors = validationResult(req);
  if (!errors.isEmpty()) {
    throw new ValidationError("Validation error", errors.array());
  }

  const { holderDid } = req.query;

  const result = await CredentialService.getHolderVCs(holderDid as string);

  return ResponseHelper.success(res, result, "Holder VCs retrieved successfully");
});

/**
 * Request Credential Update Controller
 */
export const requestCredentialUpdate = asyncHandler(async (req: Request, res: Response) => {
  const errors = validationResult(req);
  if (!errors.isEmpty()) {
    throw new ValidationError("Validation error", errors.array());
  }

  const { issuer_did, holder_did, encrypted_body } = req.body;

  const result = await CredentialService.requestCredentialUpdate({
    issuer_did,
    holder_did,
    encrypted_body,
  });

  return ResponseHelper.created(res, result, "Credential update request created successfully");
});

/**
 * Request Credential Renewal Controller
 */
export const requestCredentialRenewal = asyncHandler(async (req: Request, res: Response) => {
  const errors = validationResult(req);
  if (!errors.isEmpty()) {
    throw new ValidationError("Validation error", errors.array());
  }

  const { issuer_did, holder_did, encrypted_body } = req.body;

  const result = await CredentialService.requestCredentialRenewal({
    issuer_did,
    holder_did,
    encrypted_body,
  });

  return ResponseHelper.created(res, result, "Credential renewal request created successfully");
});

/**
 * Request Credential Revocation Controller
 */
export const requestCredentialRevocation = asyncHandler(async (req: Request, res: Response) => {
  const errors = validationResult(req);
  if (!errors.isEmpty()) {
    throw new ValidationError("Validation error", errors.array());
  }

  // Cast body to the appropriate DTO for creating a request
  const requestData: CredentialRevocationRequestDTO = req.body;

  // Call the REVERTED service function to create the request
  const result = await CredentialService.requestCredentialRevocation(requestData);

  // Send success response (use CREATED status code 201)
  return ResponseHelper.created(res, { request_id: result.request_id }, result.message);
});

/**
 * Add VC Status Block Controller
 */
export const addVCStatusBlock = asyncHandler(async (req: Request, res: Response) => {
  const errors = validationResult(req);
  if (!errors.isEmpty()) {
    throw new ValidationError("Validation error", errors.array());
  }

  const { vc_id, issuer_did, holder_did, status, hash } = req.body;

  const result = await CredentialService.addVCStatusBlock({
    vc_id,
    issuer_did,
    holder_did,
    status,
    hash,
  });

  return ResponseHelper.created(res, result, "VC status block added successfully");
});

/**
 * Get VC Status Controller
 */
export const getVCStatus = asyncHandler(async (req: Request, res: Response) => {
  // Validator now only checks param('vcId')
  const errors = validationResult(req);
  if (!errors.isEmpty()) {
    throw new ValidationError("Validation error", errors.array());
  }

  // Extract vcId from URL parameters
  const { vcId } = req.params;
  // REMOVED extraction of issuerDid and holderDid from query

  // Call the updated service method (only requires vcId)
  const result = await CredentialService.getVCStatus(vcId);

  return ResponseHelper.success(res, result, `Successfully retrieved status for VC ${vcId}.`);
});

export const revokeVC = asyncHandler(async (req: Request, res: Response) => {
  // Validate request body using the modified validator
  const errors = validationResult(req);
  if (!errors.isEmpty()) {
    throw new ValidationError("Validation error", errors.array());
  }

  // Cast body to the updated DTO (RevokeVCDTO sekarang lebih ramping)
  const requestData: RevokeVCDTO = req.body;

  // Call the MODIFIED service function (which now processes the request)
  const result = await CredentialService.revokeVC(requestData); // Service akan diubah

  // Send success response
  return ResponseHelper.success(res, result, result.message);
});

export const processRenewalVC = asyncHandler(async (req: Request, res: Response) => {
  // Validate request body
  const errors = validationResult(req);
  if (!errors.isEmpty()) {
    throw new ValidationError("Validation error", errors.array());
  }

  // Cast body to DTO
  const requestData: ProcessRenewalVCDTO = req.body;

  // Call the service function
  const result = await CredentialService.processRenewalVC(requestData);

  // Send success response
  return ResponseHelper.success(res, result, result.message);
});

export const processUpdateVC = asyncHandler(async (req: Request, res: Response) => {
  // Validate request body
  const errors = validationResult(req);
  if (!errors.isEmpty()) {
    throw new ValidationError("Validation error", errors.array());
  }

  // Cast body to DTO
  const requestData: ProcessUpdateVCDTO = req.body;

  // Call the service function
  const result = await CredentialService.processUpdateVC(requestData);

  // Send success response
  return ResponseHelper.success(res, result, result.message);
});

/**
 * Phase 1: Claim VC Controller
 * Atomically claims a pending VC for the holder
 */
export const claimVC = asyncHandler(async (req: Request, res: Response) => {
  // Validate request
  const errors = validationResult(req);
  if (!errors.isEmpty()) {
    throw new ValidationError("Validation error", errors.array());
  }

  // Extract holder_did from query or body
  const holderDid = (req.query.holder_did || req.body.holder_did) as string;

  // Call the service function
  const vcResponse = await CredentialService.claimVC(holderDid);

  // If no VC found, return appropriate response
  if (!vcResponse) {
    return ResponseHelper.success(res, null, "No pending VCs available for claim.");
  }

  // Send success response with the claimed VC
  return ResponseHelper.success(res, vcResponse, "VC claimed successfully. Please save it and confirm.");
});

/**
 * Phase 2: Confirm VC Controller
 * Confirms a claimed VC and soft-deletes it
 */
export const confirmVC = asyncHandler(async (req: Request, res: Response) => {
  // Validate request
  const errors = validationResult(req);
  if (!errors.isEmpty()) {
    throw new ValidationError("Validation error", errors.array());
  }

  // Extract vc_id and holder_did from body
  const { vc_id, holder_did } = req.body;

  // Call the service function
  const result = await CredentialService.confirmVC(vc_id, holder_did);

  // Send success response
  return ResponseHelper.success(res, result, result.message);
});

/**
 * Phase 1 Batch: Claim multiple VCs Controller
 * Atomically claims multiple pending VCs for the holder
 */
export const claimVCsBatch = asyncHandler(async (req: Request, res: Response) => {
  // Validate request
  const errors = validationResult(req);
  if (!errors.isEmpty()) {
    throw new ValidationError("Validation error", errors.array());
  }

  // Extract holder_did and limit from body
  const { holder_did, limit } = req.body;

  // Call the service function
  const result = await CredentialService.claimVCsBatch(holder_did, limit || 10);

  // Determine message based on results
  let message = "No pending VCs available for claim.";
  if (result.claimed_count > 0) {
    message = `Successfully claimed ${result.claimed_count} VCs. ${result.has_more ? `${result.remaining_count} more pending.` : 'No more pending VCs.'}`;
  }

  // Send success response
  return ResponseHelper.success(res, result, message);
});

/**
 * Phase 2 Batch: Confirm multiple VCs Controller
 * Confirms multiple claimed VCs and soft-deletes them
 */
export const confirmVCsBatch = asyncHandler(async (req: Request, res: Response) => {
  // Validate request
  const errors = validationResult(req);
  if (!errors.isEmpty()) {
    throw new ValidationError("Validation error", errors.array());
  }

  // Extract request_ids and holder_did from body
  const { request_ids, holder_did } = req.body;

  // Call the service function
  const result = await CredentialService.confirmVCsBatch(request_ids, holder_did);

  // Send success response
  return ResponseHelper.success(res, result, result.message);
});

/**
 * Admin: Manual cleanup of stuck PROCESSING VCs
 * Resets VCs stuck in PROCESSING status back to PENDING
 *
 * Requires admin authentication
 */
export const resetStuckVCs = asyncHandler(async (req: Request, res: Response) => {
  // Validate request
  const errors = validationResult(req);
  if (!errors.isEmpty()) {
    throw new ValidationError("Validation error", errors.array());
  }

  // Extract timeout_minutes from body (optional, defaults to 15)
  const { timeout_minutes } = req.body;

  // Call the service function
  const result = await CredentialService.resetStuckProcessingVCs(timeout_minutes || 15);

  // [FIXED] Use the new 'total_reset_count' for the message
  const message = result.total_reset_count > 0
    ? `Successfully reset ${result.total_reset_count} total stuck VCs back to PENDING`
    : "No stuck VCs found to reset";

  // The 'result' object now contains the full breakdown
  return ResponseHelper.success(res, result, message);
});

export const getAllIssuerRequests = asyncHandler(async (req: Request, res: Response) => {
  //
  const errors = validationResult(req);
  if (!errors.isEmpty()) {
    throw new ValidationError("Validation error", errors.array());
  }

  // Ekstrak query params
  const issuerDid = req.query.issuer_did as string;
  // Perbarui tipe cast untuk menyertakan 'ALL'
  const status = req.query.status as (RequestStatus | 'ALL') | undefined;

  // Panggil metode service yang telah diperbarui
  const result = await CredentialService.getAllIssuerRequests(issuerDid, status);

  // Kirim respons sukses
  return ResponseHelper.success(
    res,
    result,
    `Successfully retrieved ${result.count} requests for issuer.`
  );
});

export const issuerIssueVC = asyncHandler(async (req: RequestWithDID, res: Response) => {
  const errors = validationResult(req);
  if (!errors.isEmpty()) {
    throw new ValidationError("Validation error", errors.array());
  }

  // Dapatkan DID yang diautentikasi dari middleware
  const authenticatedDid = req.holderDID; // Diambil dari token JWT issuer
  if (!authenticatedDid) {
    // Ini seharusnya tidak terjadi jika middleware auth berjalan
    throw new BadRequestError("Authenticated issuer DID not found in request. Make sure JWT token is valid.");
  }

  const requestData: IssuerIssueVCDTO = req.body;

  // Panggil service, teruskan data dan DID yang diautentikasi
  const result = await CredentialService.issuerIssueVC(requestData, authenticatedDid);

  // Kirim respons 'Created' (201)
  return ResponseHelper.created(res, result, result.message);
});

export const issuerUpdateVC = asyncHandler(async (req: RequestWithDID, res: Response) => {
  const errors = validationResult(req);
  if (!errors.isEmpty()) {
    throw new ValidationError("Validation error", errors.array());
  }

  // Dapatkan DID yang diautentikasi dari middleware
  const authenticatedDid = req.holderDID;
  if (!authenticatedDid) {
    throw new BadRequestError("Authenticated issuer DID not found in request. Make sure JWT token is valid.");
  }

  const requestData: IssuerUpdateVCDTO = req.body;

  // Panggil service
  const result = await CredentialService.issuerUpdateVC(requestData, authenticatedDid);

  // Kirim respons 'Created' (201) karena VC baru dibuat
  return ResponseHelper.created(res, result, result.message);
});

export const issuerRevokeVC = asyncHandler(async (req: RequestWithDID, res: Response) => {
  const errors = validationResult(req);
  if (!errors.isEmpty()) {
    throw new ValidationError("Validation error", errors.array());
  }

  // Dapatkan DID yang diautentikasi dari middleware
  const authenticatedDid = req.holderDID;
  if (!authenticatedDid) {
    throw new BadRequestError("Authenticated issuer DID not found in request. Make sure JWT token is valid.");
  }

  const requestData: IssuerRevokeVCDTO = req.body;

  // Panggil service
  const result = await CredentialService.issuerRevokeVC(requestData, authenticatedDid);

  // Kirim respons 'OK' (200)
  return ResponseHelper.success(res, result, result.message);
});

export const issuerRenewVC = asyncHandler(async (req: RequestWithDID, res: Response) => {
  const errors = validationResult(req);
  if (!errors.isEmpty()) {
    throw new ValidationError("Validation error", errors.array());
  }

  const authenticatedDid = req.holderDID;
  if (!authenticatedDid) {
    throw new BadRequestError("Authenticated issuer DID not found in request. Make sure JWT token is valid.");
  }

  const requestData: IssuerRenewVCDTO = req.body;

  // Panggil service
  const result = await CredentialService.issuerRenewVC(requestData, authenticatedDid);

  // Kirim respons 'Created' (201) karena record baru dibuat di DB
  return ResponseHelper.created(res, result, result.message);
});

export const claimIssuerInitiatedVCsBatch = asyncHandler(async (req: Request, res: Response) => {
  const errors = validationResult(req);
  if (!errors.isEmpty()) {
    throw new ValidationError("Validation error", errors.array());
  }

  // --- PERBAIKAN: Gunakan DTO untuk type casting req.body ---
  const requestData: ClaimIssuerInitiatedVCsDTO = req.body;
  const { holder_did, limit } = requestData;

  // Panggil service function yang baru
  const result = await CredentialService.claimIssuerInitiatedVCsBatch(holder_did, limit || 10); //

  let message = "No pending issuer-initiated VCs available for claim.";
  if (result.claimed_count > 0) {
    message = `Successfully claimed ${result.claimed_count} VCs. ${result.has_more ? `${result.remaining_count} more pending.` : 'No more pending VCs.'}`;
  }

  return ResponseHelper.success(res, result, message);
});

/**
 * Phase 2 Batch (Issuer-Initiated): Confirm multiple VCs Controller
 */
export const confirmIssuerInitiatedVCsBatch = asyncHandler(async (req: Request, res: Response) => {
  const errors = validationResult(req);
  if (!errors.isEmpty()) {
    throw new ValidationError("Validation error", errors.array());
  }

  // --- PERBAIKAN: Gunakan DTO untuk type casting req.body ---
  const requestData: ConfirmIssuerInitiatedVCsDTO = req.body;
  const { vc_ids, holder_did } = requestData;

  // Panggil service function yang baru
  const result = await CredentialService.confirmIssuerInitiatedVCsBatch(vc_ids, holder_did); //

  return ResponseHelper.success(res, result, result.message);
});

/**
 * Validate VC JSON Controller
 * Validates uploaded VC JSON for DID ownership, expiration, and hash
 */
export const validateVC = asyncHandler(async (req: Request, res: Response) => {
  const errors = validationResult(req);
  if (!errors.isEmpty()) {
    throw new ValidationError("Validation error", errors.array());
  }

  const requestData: ValidateVCDTO = req.body;

  // Call service validation
  const result = await CredentialService.validateVC(requestData);

  // Return appropriate message based on validation result
  const message = result.is_valid
    ? "VC validation successful. The credential is valid and belongs to you."
    : `VC validation failed: ${result.errors.join(', ')}`;

  return ResponseHelper.success(res, result, message);
});

<<<<<<< HEAD
/**
 * Upload VC document file
 * POST /credentials/file
 */
export const uploadVCDocumentFile = asyncHandler(
  async (req: Request, res: Response) => {
    // Check if file exists
    if (!req.file) {
      throw new BadRequestError("File is required");
    }

    const fileBuffer = req.file.buffer;
    const filename = req.file.originalname;
    const mimetype = req.file.mimetype;

    // Call service to upload file
    const result = await CredentialService.uploadVCDocumentFile(
      fileBuffer,
      filename,
      mimetype
    );

    return ResponseHelper.success(res, result, result.message);
  }
);

/**
 * Delete VC document file
 * DELETE /credentials/file
 */
export const deleteVCDocumentFile = asyncHandler(
  async (req: Request, res: Response) => {
    const errors = validationResult(req);
    if (!errors.isEmpty()) {
      throw new ValidationError("Validation error", errors.array());
    }

    const { file_id } = req.body;

    // Call service to delete file
    const result = await CredentialService.deleteVCDocumentFile(file_id);

    return ResponseHelper.success(res, result, result.message);
  }
);
=======
export const claimCombinedVCsBatch = asyncHandler(async (req: Request, res: Response) => {
  const errors = validationResult(req);
  if (!errors.isEmpty()) {
    throw new ValidationError("Validation error", errors.array());
  }

  const { holder_did, limit } = req.body;

  const result = await CredentialService.claimCombinedVCsBatch(holder_did, limit || 10);

  let message = "No pending VCs available for claim.";
  if (result.claimed_count > 0) {
    message = `Successfully claimed ${result.claimed_count} VCs. ${result.has_more ? `${result.remaining_count} more pending.` : 'No more pending VCs.'}`;
  }

  return ResponseHelper.success(res, result, message);
});

/**
 * [NEW] Phase 2 Batch (Combined): Confirm multiple VCs Controller
 */
export const confirmCombinedVCsBatch = asyncHandler(async (req: Request, res: Response) => {
  const errors = validationResult(req);
  if (!errors.isEmpty()) {
    throw new ValidationError("Validation error", errors.array());
  }

  const { items, holder_did } = req.body as CombinedConfirmVCsBatchDTO;

  const result = await CredentialService.confirmCombinedVCsBatch(items, holder_did);

  return ResponseHelper.success(res, result, result.message);
});
>>>>>>> f5ff562b
<|MERGE_RESOLUTION|>--- conflicted
+++ resolved
@@ -576,7 +576,6 @@
   return ResponseHelper.success(res, result, message);
 });
 
-<<<<<<< HEAD
 /**
  * Upload VC document file
  * POST /credentials/file
@@ -621,39 +620,4 @@
 
     return ResponseHelper.success(res, result, result.message);
   }
-);
-=======
-export const claimCombinedVCsBatch = asyncHandler(async (req: Request, res: Response) => {
-  const errors = validationResult(req);
-  if (!errors.isEmpty()) {
-    throw new ValidationError("Validation error", errors.array());
-  }
-
-  const { holder_did, limit } = req.body;
-
-  const result = await CredentialService.claimCombinedVCsBatch(holder_did, limit || 10);
-
-  let message = "No pending VCs available for claim.";
-  if (result.claimed_count > 0) {
-    message = `Successfully claimed ${result.claimed_count} VCs. ${result.has_more ? `${result.remaining_count} more pending.` : 'No more pending VCs.'}`;
-  }
-
-  return ResponseHelper.success(res, result, message);
-});
-
-/**
- * [NEW] Phase 2 Batch (Combined): Confirm multiple VCs Controller
- */
-export const confirmCombinedVCsBatch = asyncHandler(async (req: Request, res: Response) => {
-  const errors = validationResult(req);
-  if (!errors.isEmpty()) {
-    throw new ValidationError("Validation error", errors.array());
-  }
-
-  const { items, holder_did } = req.body as CombinedConfirmVCsBatchDTO;
-
-  const result = await CredentialService.confirmCombinedVCsBatch(items, holder_did);
-
-  return ResponseHelper.success(res, result, result.message);
-});
->>>>>>> f5ff562b
+);