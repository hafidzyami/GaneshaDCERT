--- conflicted
+++ resolved
@@ -42,16 +42,13 @@
   ConfirmIssuerInitiatedVCsResponseDTO,
   ValidateVCDTO,
   VCValidationResult,
-<<<<<<< HEAD
-  UploadVCDocumentResponseDTO,
-  DeleteVCDocumentResponseDTO,
-=======
   CombinedClaimVCDTO,
   CombinedClaimVCsResponseDTO,
   CombinedClaimConfirmationItemDTO,
   CombinedConfirmVCsBatchDTO,
   CombinedConfirmVCsResponseDTO,
->>>>>>> f5ff562b
+  UploadVCDocumentResponseDTO,
+  DeleteVCDocumentResponseDTO,
 } from "../dtos";
 import VCBlockchainService from "./blockchain/vcBlockchain.service";
 import NotificationService from "./notification.service";
@@ -623,9 +620,9 @@
       try {
         updatedRequest = await this.db.vCIssuanceRequest.update({
           where: { id: request_id },
-          data: { 
+          data: {
             status: RequestStatus.APPROVED,
-            vc_id: vc_id // <-- SIMPAN VC_ID DI SINI
+            vc_id: vc_id, // <-- SIMPAN VC_ID DI SINI
           },
         });
 
@@ -811,9 +808,9 @@
           await this.db.vCRevokeRequest.update({
             // Still update request status
             where: { id: request_id },
-            data: { 
+            data: {
               status: RequestStatus.APPROVED,
-              vc_id: vc_id // <-- SIMPAN VC_ID DI SINI
+              vc_id: vc_id, // <-- SIMPAN VC_ID DI SINI
             },
           });
           throw new BadRequestError(
@@ -862,9 +859,9 @@
       // --- Update DB Status ---
       const updatedRequest = await this.db.vCRevokeRequest.update({
         where: { id: request_id },
-        data: { 
+        data: {
           status: RequestStatus.APPROVED,
-          vc_id: vc_id // <-- SIMPAN VC_ID DI SINI
+          vc_id: vc_id, // <-- SIMPAN VC_ID DI SINI
         },
       });
       logger.info(
@@ -1014,9 +1011,9 @@
         // Update renewal request status
         const updatedRequest = await tx.vCRenewalRequest.update({
           where: { id: request_id },
-          data: { 
+          data: {
             status: RequestStatus.APPROVED,
-            vc_id: vc_id // <-- SIMPAN VC_ID DI SINI
+            vc_id: vc_id, // <-- SIMPAN VC_ID DI SINI
           },
         });
 
@@ -1233,9 +1230,9 @@
         // Update update request status
         const updatedRequest = await tx.vCUpdateRequest.update({
           where: { id: request_id },
-          data: { 
+          data: {
             status: RequestStatus.APPROVED,
-            vc_id: new_vc_id // <-- SIMPAN NEW_VC_ID DI SINI
+            vc_id: new_vc_id, // <-- SIMPAN NEW_VC_ID DI SINI
           },
         });
 
@@ -1589,17 +1586,21 @@
 
   async getAllIssuerRequests(
     issuerDid: string,
-    status?: RequestStatus | 'ALL'
+    status?: RequestStatus | "ALL"
   ): Promise<AllIssuerRequestsResponseDTO> {
-    
-    logger.info(`Fetching all requests for issuer: ${issuerDid}, status: ${status || 'ALL'}`);
+    logger.info(
+      `Fetching all requests for issuer: ${issuerDid}, status: ${
+        status || "ALL"
+      }`
+    );
 
     // 1. Definisikan klausa 'where' untuk tabel Request
-    const whereClauseRequests: { issuer_did: string; status?: RequestStatus } = {
-      issuer_did: issuerDid,
-    };
-
-    if (status && status !== 'ALL') {
+    const whereClauseRequests: { issuer_did: string; status?: RequestStatus } =
+      {
+        issuer_did: issuerDid,
+      };
+
+    if (status && status !== "ALL") {
       whereClauseRequests.status = status;
     }
 
@@ -1612,12 +1613,12 @@
       vc_id: true,
       createdAt: true,
     };
-    
+
     // 2. Definisikan klausa 'where' untuk tabel Log
     const whereClauseLogs: { issuer_did: string } = {
       issuer_did: issuerDid,
     };
-    
+
     const selectFieldsLogs = {
       id: true,
       action_type: true,
@@ -1635,76 +1636,94 @@
       renewalRequests,
       updateRequests,
       revokeRequests,
-      issuerLogs
+      issuerLogs,
     ] = await Promise.all([
-      this.db.vCIssuanceRequest.findMany({ where: whereClauseRequests, select: selectFieldsRequests }),
-      this.db.vCRenewalRequest.findMany({ where: whereClauseRequests, select: selectFieldsRequests }),
-      this.db.vCUpdateRequest.findMany({ where: whereClauseRequests, select: selectFieldsRequests }),
-      this.db.vCRevokeRequest.findMany({ where: whereClauseRequests, select: selectFieldsRequests }),
-      
-      (status === 'ALL' || !status)
-        ? this.db.issuerActionLog.findMany({ where: whereClauseLogs, select: selectFieldsLogs, orderBy: { createdAt: "desc" } })
-        : Promise.resolve([]) 
+      this.db.vCIssuanceRequest.findMany({
+        where: whereClauseRequests,
+        select: selectFieldsRequests,
+      }),
+      this.db.vCRenewalRequest.findMany({
+        where: whereClauseRequests,
+        select: selectFieldsRequests,
+      }),
+      this.db.vCUpdateRequest.findMany({
+        where: whereClauseRequests,
+        select: selectFieldsRequests,
+      }),
+      this.db.vCRevokeRequest.findMany({
+        where: whereClauseRequests,
+        select: selectFieldsRequests,
+      }),
+
+      status === "ALL" || !status
+        ? this.db.issuerActionLog.findMany({
+            where: whereClauseLogs,
+            select: selectFieldsLogs,
+            orderBy: { createdAt: "desc" },
+          })
+        : Promise.resolve([]),
     ]);
 
     // 4. Petakan (map) hasil query Request ke DTO
     //    --- PERUBAHAN UTAMA ADA DI SINI: "as 'REQUEST'" ---
     const mappedRequests: AggregatedRequestDTO[] = [
-      ...issuanceRequests.map(req => ({ 
-        ...req, 
-        request_type: RequestType.ISSUANCE, 
-        history_type: 'REQUEST' as 'REQUEST', // <-- PERBAIKAN
+      ...issuanceRequests.map((req) => ({
+        ...req,
+        request_type: RequestType.ISSUANCE,
+        history_type: "REQUEST" as "REQUEST", // <-- PERBAIKAN
         new_vc_id: null,
         transaction_hash: null,
-        holder_did: req.holder_did 
+        holder_did: req.holder_did,
       })),
-      ...renewalRequests.map(req => ({ 
-        ...req, 
-        request_type: RequestType.RENEWAL, 
-        history_type: 'REQUEST' as 'REQUEST', // <-- PERBAIKAN
+      ...renewalRequests.map((req) => ({
+        ...req,
+        request_type: RequestType.RENEWAL,
+        history_type: "REQUEST" as "REQUEST", // <-- PERBAIKAN
         new_vc_id: null,
         transaction_hash: null,
-        holder_did: req.holder_did
+        holder_did: req.holder_did,
       })),
-      ...updateRequests.map(req => ({ 
-        ...req, 
-        request_type: RequestType.UPDATE, 
-        history_type: 'REQUEST' as 'REQUEST', // <-- PERBAIKAN
-        new_vc_id: req.vc_id, 
+      ...updateRequests.map((req) => ({
+        ...req,
+        request_type: RequestType.UPDATE,
+        history_type: "REQUEST" as "REQUEST", // <-- PERBAIKAN
+        new_vc_id: req.vc_id,
         transaction_hash: null,
-        holder_did: req.holder_did
+        holder_did: req.holder_did,
       })),
-      ...revokeRequests.map(req => ({ 
-        ...req, 
-        request_type: RequestType.REVOKE, 
-        history_type: 'REQUEST' as 'REQUEST', // <-- PERBAIKAN
+      ...revokeRequests.map((req) => ({
+        ...req,
+        request_type: RequestType.REVOKE,
+        history_type: "REQUEST" as "REQUEST", // <-- PERBAIKAN
         new_vc_id: null,
         transaction_hash: null,
-        holder_did: req.holder_did
+        holder_did: req.holder_did,
       })),
     ];
 
     // 5. Petakan (map) hasil query Log ke DTO
     //    --- "as 'DIRECT_ACTION'" ---
-    const mappedLogs: AggregatedRequestDTO[] = issuerLogs.map(log => ({
+    const mappedLogs: AggregatedRequestDTO[] = issuerLogs.map((log) => ({
       id: log.id,
       request_type: log.action_type,
       issuer_did: log.issuer_did,
       holder_did: log.holder_did,
-      status: null, 
-      encrypted_body: null, 
+      status: null,
+      encrypted_body: null,
       vc_id: log.vc_id,
       new_vc_id: log.new_vc_id,
       transaction_hash: log.transaction_hash,
       createdAt: log.createdAt,
-      history_type: 'DIRECT_ACTION' as 'DIRECT_ACTION', // <-- PERBAIKAN
+      history_type: "DIRECT_ACTION" as "DIRECT_ACTION", // <-- PERBAIKAN
     }));
 
     // 6. Gabungkan dan urutkan
     const allHistory = [...mappedRequests, ...mappedLogs];
     allHistory.sort((a, b) => b.createdAt.getTime() - a.createdAt.getTime());
-    
-    logger.success(`Found ${allHistory.length} total history items for issuer: ${issuerDid}`);
+
+    logger.success(
+      `Found ${allHistory.length} total history items for issuer: ${issuerDid}`
+    );
 
     return {
       count: allHistory.length,
@@ -1789,7 +1808,7 @@
           holder_did: holder_did,
           vc_id: vc_id, // Log VC ID yang baru
           transaction_hash: blockchainReceipt.hash,
-        }
+        },
       });
 
       logger.success(
@@ -1941,10 +1960,10 @@
           action_type: RequestType.UPDATE,
           issuer_did: issuer_did,
           holder_did: holder_did,
-          vc_id: old_vc_id,     // Log VC ID lama
+          vc_id: old_vc_id, // Log VC ID lama
           new_vc_id: new_vc_id, // Log VC ID baru
           transaction_hash: blockchainReceipt.hash,
-        }
+        },
       });
 
       logger.success(
@@ -2094,29 +2113,32 @@
         );
       }
       try {
-      await this.db.issuerActionLog.create({
-        data: {
-          action_type: RequestType.REVOKE,
-          issuer_did: issuer_did,
-          holder_did: holder_did, // Gunakan holder_did yang didapat dari pre-check
-          vc_id: vc_id,
-          transaction_hash: blockchainReceipt.hash,
-        }
-      });
-      logger.success(`Issuer action REVOKE logged for VC: ${vc_id}`);
-    } catch (logError: any) {
-      // Jangan gagalkan seluruh proses jika logging error
-      logger.error(`Failed to log issuer action for REVOKE VC ${vc_id}:`, logError);
-    }
-    // --- AKHIR LOGGING AUDIT ---
-
-    // 5. Kirim respons
-    return {
-      message: "VC revoked directly on blockchain.",
-      vc_id: vc_id,
-      transaction_hash: blockchainReceipt.hash,
-      block_number: blockchainReceipt.blockNumber,
-    };
+        await this.db.issuerActionLog.create({
+          data: {
+            action_type: RequestType.REVOKE,
+            issuer_did: issuer_did,
+            holder_did: holder_did, // Gunakan holder_did yang didapat dari pre-check
+            vc_id: vc_id,
+            transaction_hash: blockchainReceipt.hash,
+          },
+        });
+        logger.success(`Issuer action REVOKE logged for VC: ${vc_id}`);
+      } catch (logError: any) {
+        // Jangan gagalkan seluruh proses jika logging error
+        logger.error(
+          `Failed to log issuer action for REVOKE VC ${vc_id}:`,
+          logError
+        );
+      }
+      // --- AKHIR LOGGING AUDIT ---
+
+      // 5. Kirim respons
+      return {
+        message: "VC revoked directly on blockchain.",
+        vc_id: vc_id,
+        transaction_hash: blockchainReceipt.hash,
+        block_number: blockchainReceipt.blockNumber,
+      };
     }
 
     // 5. Kirim respons
@@ -2217,7 +2239,7 @@
           holder_did: holder_did,
           vc_id: vc_id, // Log VC ID yang diperbarui
           transaction_hash: blockchainReceipt.hash,
-        }
+        },
       });
 
       logger.success(
@@ -2522,109 +2544,6 @@
     return result;
   }
 
-<<<<<<< HEAD
-  /**
-   * Upload VC document file to MinIO storage
-   * Generates UUID for filename and stores original filename in response
-   */
-  async uploadVCDocumentFile(
-    fileBuffer: Buffer,
-    originalFilename: string,
-    mimetype: string
-  ): Promise<UploadVCDocumentResponseDTO> {
-    try {
-      // Generate UUID for file
-      const fileId = uuidv4();
-
-      // Get file extension from original filename
-      const extension = originalFilename.includes(".")
-        ? originalFilename.substring(originalFilename.lastIndexOf("."))
-        : "";
-
-      // Create filename with UUID + extension
-      const uuidFilename = `${fileId}${extension}`;
-
-      logger.info(
-        `Uploading VC document file: ${originalFilename} as ${uuidFilename}`
-      );
-
-      // Upload to MinIO in vc-document directory with UUID filename
-      const uploadResult = await StorageService.uploadFile(
-        "vc-document",
-        uuidFilename,
-        fileBuffer,
-        mimetype
-      );
-
-      logger.success(
-        `VC document file uploaded successfully: ${uploadResult.filePath}`
-      );
-
-      return {
-        message: "VC document file uploaded successfully",
-        file_id: fileId,
-        file_url: uploadResult.url,
-        size: uploadResult.size,
-      };
-    } catch (error: any) {
-      logger.error(
-        `Failed to upload VC document file: ${originalFilename}`,
-        error
-      );
-      throw new BadRequestError(`File upload failed: ${error.message}`);
-    }
-  }
-
-  /**
-   * Delete VC document file from MinIO storage by file_id (UUID)
-   */
-  async deleteVCDocumentFile(
-    fileId: string
-  ): Promise<DeleteVCDocumentResponseDTO> {
-    try {
-      logger.info(`Deleting VC document file with ID: ${fileId}`);
-
-      // List files in vc-document directory to find file with matching UUID
-      const files = await StorageService.listFiles("vc-document");
-
-      // Find file that starts with the UUID
-      // Extract filename without directory path before checking
-      const targetFile = files.find((file) => {
-        const filename = file.name.split('/').pop() || file.name;
-        return filename.startsWith(fileId);
-      });
-
-      if (!targetFile) {
-        throw new NotFoundError(`File with ID ${fileId} not found in storage`);
-      }
-
-      // Extract filename without directory path
-      const filename = targetFile.name.split('/').pop() || targetFile.name;
-
-      // Delete from MinIO in vc-document directory
-      await StorageService.deleteFile("vc-document", filename);
-
-      logger.success(
-        `VC document file deleted successfully: ${targetFile.name}`
-      );
-
-      return {
-        message: "VC document file deleted successfully",
-        file_id: fileId,
-      };
-    } catch (error: any) {
-      logger.error(
-        `Failed to delete VC document file with ID: ${fileId}`,
-        error
-      );
-
-      if (error instanceof NotFoundError) {
-        throw error;
-      }
-
-      throw new BadRequestError(`File deletion failed: ${error.message}`);
-    }
-=======
   async claimCombinedVCsBatch(
     holderDid: string,
     limit: number = 10
@@ -2664,7 +2583,7 @@
     // Map results
     for (const vc of holderRequestVCs) {
       combinedClaims.push({
-        source: 'HOLDER_REQUEST',
+        source: "HOLDER_REQUEST",
         claimId: vc.request_id, // Use request_id for confirmation
         encrypted_body: vc.encrypted_body,
         request_type: vc.request_type,
@@ -2672,7 +2591,9 @@
       });
     }
 
-    logger.info(`Claimed ${combinedClaims.length} VCs from HOLDER_REQUEST source`);
+    logger.info(
+      `Claimed ${combinedClaims.length} VCs from HOLDER_REQUEST source`
+    );
 
     // 2. Try claiming from VCinitiatedByIssuer (issuer-initiated) if limit not reached
     const remainingLimit = safeLimit - combinedClaims.length;
@@ -2704,14 +2625,16 @@
       // Map results
       for (const vc of issuerInitiatedVCs) {
         combinedClaims.push({
-          source: 'ISSUER_INITIATED',
+          source: "ISSUER_INITIATED",
           claimId: vc.id, // Use id for confirmation
           encrypted_body: vc.encrypted_body,
           request_type: vc.request_type,
           processing_at: vc.processing_at,
         });
       }
-      logger.info(`Claimed ${issuerInitiatedVCs.length} VCs from ISSUER_INITIATED source`);
+      logger.info(
+        `Claimed ${issuerInitiatedVCs.length} VCs from ISSUER_INITIATED source`
+      );
     }
 
     // 3. Check for remaining VCs
@@ -2720,8 +2643,11 @@
         holder_did: holderDid,
         deletedAt: null,
         OR: [
-          { status: 'PENDING' },
-          { status: 'PROCESSING', processing_at: { lt: new Date(Date.now() - 5 * 60 * 1000) } },
+          { status: "PENDING" },
+          {
+            status: "PROCESSING",
+            processing_at: { lt: new Date(Date.now() - 5 * 60 * 1000) },
+          },
         ],
       },
     });
@@ -2731,8 +2657,11 @@
         holder_did: holderDid,
         deletedAt: null,
         OR: [
-          { status: 'PENDING' },
-          { status: 'PROCESSING', processing_at: { lt: new Date(Date.now() - 5 * 60 * 1000) } },
+          { status: "PENDING" },
+          {
+            status: "PROCESSING",
+            processing_at: { lt: new Date(Date.now() - 5 * 60 * 1000) },
+          },
         ],
       },
     });
@@ -2767,11 +2696,11 @@
 
     // 1. Separate IDs based on source
     const holderRequestIds = items
-      .filter((item) => item.source === 'HOLDER_REQUEST')
+      .filter((item) => item.source === "HOLDER_REQUEST")
       .map((item) => item.claimId);
 
     const issuerInitiatedIds = items
-      .filter((item) => item.source === 'ISSUER_INITIATED')
+      .filter((item) => item.source === "ISSUER_INITIATED")
       .map((item) => item.claimId);
 
     let confirmedHolderCount = 0;
@@ -2783,15 +2712,17 @@
         where: {
           request_id: { in: holderRequestIds },
           holder_did: holderDid,
-          status: 'PROCESSING',
+          status: "PROCESSING",
         },
         data: {
-          status: 'CLAIMED',
+          status: "CLAIMED",
           deletedAt: new Date(),
         },
       });
       confirmedHolderCount = updatedHolderVCs.count;
-      logger.info(`Confirmed ${confirmedHolderCount}/${holderRequestIds.length} VCs from HOLDER_REQUEST`);
+      logger.info(
+        `Confirmed ${confirmedHolderCount}/${holderRequestIds.length} VCs from HOLDER_REQUEST`
+      );
     }
 
     // 3. Confirm VCs from VCinitiatedByIssuer (using id)
@@ -2800,15 +2731,17 @@
         where: {
           id: { in: issuerInitiatedIds },
           holder_did: holderDid,
-          status: 'PROCESSING',
+          status: "PROCESSING",
         },
         data: {
-          status: 'CLAIMED',
+          status: "CLAIMED",
           deletedAt: new Date(),
         },
       });
       confirmedIssuerCount = updatedIssuerVCs.count;
-      logger.info(`Confirmed ${confirmedIssuerCount}/${issuerInitiatedIds.length} VCs from ISSUER_INITIATED`);
+      logger.info(
+        `Confirmed ${confirmedIssuerCount}/${issuerInitiatedIds.length} VCs from ISSUER_INITIATED`
+      );
     }
 
     const totalConfirmed = confirmedHolderCount + confirmedIssuerCount;
@@ -2822,14 +2755,118 @@
       );
     }
 
-    logger.success(`Combined batch confirmed and soft-deleted ${totalConfirmed} VCs`);
+    logger.success(
+      `Combined batch confirmed and soft-deleted ${totalConfirmed} VCs`
+    );
 
     return {
       message: `Successfully confirmed ${totalConfirmed} VCs.`,
       confirmed_count: totalConfirmed,
       requested_count: items.length,
     };
->>>>>>> f5ff562b
+  }
+
+  /**
+   * Upload VC document file to MinIO storage
+   * Generates UUID for filename and stores original filename in response
+   */
+  async uploadVCDocumentFile(
+    fileBuffer: Buffer,
+    originalFilename: string,
+    mimetype: string
+  ): Promise<UploadVCDocumentResponseDTO> {
+    try {
+      // Generate UUID for file
+      const fileId = uuidv4();
+
+      // Get file extension from original filename
+      const extension = originalFilename.includes(".")
+        ? originalFilename.substring(originalFilename.lastIndexOf("."))
+        : "";
+
+      // Create filename with UUID + extension
+      const uuidFilename = `${fileId}${extension}`;
+
+      logger.info(
+        `Uploading VC document file: ${originalFilename} as ${uuidFilename}`
+      );
+
+      // Upload to MinIO in vc-document directory with UUID filename
+      const uploadResult = await StorageService.uploadFile(
+        "vc-document",
+        uuidFilename,
+        fileBuffer,
+        mimetype
+      );
+
+      logger.success(
+        `VC document file uploaded successfully: ${uploadResult.filePath}`
+      );
+
+      return {
+        message: "VC document file uploaded successfully",
+        file_id: fileId,
+        file_url: uploadResult.url,
+        size: uploadResult.size,
+      };
+    } catch (error: any) {
+      logger.error(
+        `Failed to upload VC document file: ${originalFilename}`,
+        error
+      );
+      throw new BadRequestError(`File upload failed: ${error.message}`);
+    }
+  }
+
+  /**
+   * Delete VC document file from MinIO storage by file_id (UUID)
+   */
+  async deleteVCDocumentFile(
+    fileId: string
+  ): Promise<DeleteVCDocumentResponseDTO> {
+    try {
+      logger.info(`Deleting VC document file with ID: ${fileId}`);
+
+      // List files in vc-document directory to find file with matching UUID
+      const files = await StorageService.listFiles("vc-document");
+
+      // Find file that starts with the UUID
+      // Extract filename without directory path before checking
+      const targetFile = files.find((file) => {
+        const filename = file.name.split("/").pop() || file.name;
+        return filename.startsWith(fileId);
+      });
+
+      if (!targetFile) {
+        throw new NotFoundError(`File with ID ${fileId} not found in storage`);
+      }
+
+      // Extract filename without directory path
+      const filename = targetFile.name.split("/").pop() || targetFile.name;
+
+      // Delete from MinIO in vc-document directory
+      await StorageService.deleteFile("vc-document", filename);
+
+      logger.success(
+        `VC document file deleted successfully: ${targetFile.name}`
+      );
+
+      return {
+        message: "VC document file deleted successfully",
+        file_id: fileId,
+      };
+    } catch (error: any) {
+      logger.error(
+        `Failed to delete VC document file with ID: ${fileId}`,
+        error
+      );
+
+      if (error instanceof NotFoundError) {
+        throw error;
+      }
+
+      throw new BadRequestError(`File deletion failed: ${error.message}`);
+    }
   }
 }
 
