import { PrismaClient, RequestType, RequestStatus } from "@prisma/client"; // Removed Prisma import
import { prisma } from "../config/database";
<<<<<<< HEAD
import { BadRequestError, NotFoundError } from "../utils/errors/AppError";
import logger from "../config/logger";
import { ProcessIssuanceVCDTO, ProcessIssuanceVCResponseDTO, HolderCredentialDTO } from "../dtos";
=======
import { BadRequestError, NotFoundError, BlockchainError } from "../utils/errors/AppError";
import logger from "../config/logger";
import { ProcessIssuanceVCDTO, ProcessIssuanceVCResponseDTO, HolderCredentialDTO, RevokeVCDTO, RevokeVCResponseDTO } from "../dtos";
>>>>>>> bcb206ab
import VCBlockchainService from "./blockchain/vcBlockchain.service";


/**
 * Credential Service with Dependency Injection
 * Handles VC issuance, renewal, update, and revocation requests
 */
class CredentialService {
  private db: PrismaClient;

  /**
   * Constructor with dependency injection
   * @param dependencies - Optional dependencies for testing
   */
  constructor(dependencies?: {
    db?: PrismaClient;
  }) {
    this.db = dependencies?.db || prisma;
  }

  /**
   * Request credential issuance
   */
  async requestCredentialIssuance(data: {
    encrypted_body: string;
    issuer_did: string;
    holder_did: string;
  }) {
    const newRequest = await this.db.vCIssuanceRequest.create({
      data: {
        encrypted_body: data.encrypted_body,
        issuer_did: data.issuer_did,
        holder_did: data.holder_did,
      },
    });

    logger.success(`VC Issuance request created: ${newRequest.id}`);

    return {
      message: "Verifiable Credential request has been successfully submitted.",
      request_id: newRequest.id,
    };
  }

  /**
   * Get credential requests by type
   */
  async getCredentialRequestsByType(type: RequestType, issuerDid?: string, holderDid?: string) { // Added holderDid parameter
    if (!issuerDid && !holderDid) {
        throw new BadRequestError('At least one of issuer_did or holder_did must be provided.');
    }
    interface WhereClause {
        issuer_did?: string;
        holder_did?: string;
    }

    const whereClause: WhereClause = {};
    if (issuerDid) {
      whereClause.issuer_did = issuerDid;
    }
    if (holderDid) { // Add holderDid to the where clause if present
      whereClause.holder_did = holderDid;
    }

    logger.info(`Fetching ${type} requests with filters:`, whereClause);

    let requests;

    switch (type) {
      case RequestType.ISSUANCE:
        requests = await this.db.vCIssuanceRequest.findMany({
          where: whereClause, 
          orderBy: { createdAt: "desc" },
        });
        break;

      case RequestType.RENEWAL:
        requests = await this.db.vCRenewalRequest.findMany({
          where: whereClause, 
          orderBy: { createdAt: "desc" },
        });
        break;

      case RequestType.UPDATE:
        requests = await this.db.vCUpdateRequest.findMany({
          where: whereClause, 
          orderBy: { createdAt: "desc" },
        });
        break;

      case RequestType.REVOKE:
        requests = await this.db.vCRevokeRequest.findMany({
          where: whereClause, 
          orderBy: { createdAt: "desc" },
        });
        break;

      default:
        throw new BadRequestError("Invalid request type specified.");
    }

     logger.info(`Found ${requests.length} ${type} requests matching criteria.`);

    return {
      message: `Successfully retrieved ${type} requests.`,
      count: requests.length,
      data: requests,
    };
  }

  /**
   * Process credential response
   */
  async processCredentialResponse(data: {
    request_id: string;
    issuer_did: string;
    holder_did: string;
    encrypted_body: string;
    request_type: RequestType;
  }) {
    const newVCResponse = await this.db.vCResponse.create({
      data: {
        request_id: data.request_id,
        request_type: data.request_type,
        issuer_did: data.issuer_did,
        holder_did: data.holder_did,
        encrypted_body: data.encrypted_body,
      },
    });

    logger.success(`VC Response created: ${newVCResponse.id}`);

    return {
      message: `VC ${data.request_type.toLowerCase()} processed successfully`,
      vc_response_id: newVCResponse.id,
    };
  }

  /**
   * Get holder's VCs from blockchain
   */
  async getHolderVCs(holderDid: string) {
    // TODO: Implement blockchain query to get all VCs for holder
    logger.info(`Fetching VCs for holder DID: ${holderDid}`);

    // Placeholder data
    const placeholderVCs = [
      {
        vc_id: "vc:hid:11111",
        schema_id: "sch:hid:22222",
        issuer_did: "did:example:b34ca6cd37bbf23",
        hash: "0x123abc...",
        status: true,
      },
      {
        vc_id: "vc:hid:33333",
        schema_id: "sch:hid:44444",
        issuer_did: "did:example:c56ef89abce56",
        hash: "0x456def...",
        status: true,
      },
    ];

    return {
      message: `Successfully retrieved VCs for holder ${holderDid}.`,
      count: placeholderVCs.length,
      data: placeholderVCs,
    };
  }

  /**
   * Request credential update
   */
  async requestCredentialUpdate(data: {
    issuer_did: string;
    holder_did: string;
    encrypted_body: string;
  }) {
    const newUpdateRequest = await this.db.vCUpdateRequest.create({
      data: {
        issuer_did: data.issuer_did,
        holder_did: data.holder_did,
        encrypted_body: data.encrypted_body,
        status: "PENDING",
      },
    });

    logger.success(`VC Update request created: ${newUpdateRequest.id}`);

    return {
      message: "Verifiable Credential update request submitted successfully.",
      request_id: newUpdateRequest.id,
    };
  }

  /**
   * Request credential renewal
   */
  async requestCredentialRenewal(data: {
    issuer_did: string;
    holder_did: string;
    encrypted_body: string;
  }) {
    const newRenewalRequest = await this.db.vCRenewalRequest.create({
      data: {
        issuer_did: data.issuer_did,
        holder_did: data.holder_did,
        encrypted_body: data.encrypted_body,
        status: "PENDING",
      },
    });

    logger.success(`VC Renewal request created: ${newRenewalRequest.id}`);

    return {
      message: "Verifiable Credential renewal request submitted successfully.",
      new_request_id: newRenewalRequest.id,
    };
  }

  /**
   * Request credential revocation
   */
  async requestCredentialRevocation(data: {
    issuer_did: string;
    holder_did: string;
    encrypted_body: string;
  }) {
    const newRevokeRequest = await this.db.vCRevokeRequest.create({
      data: {
        issuer_did: data.issuer_did,
        holder_did: data.holder_did,
        encrypted_body: data.encrypted_body,
        status: "PENDING",
      },
    });

    logger.success(`VC Revocation request created: ${newRevokeRequest.id}`);

    return {
      message: "Verifiable Credential revocation request submitted successfully.",
      request_id: newRevokeRequest.id,
    };
  }

  /**
   * Add VC status block to blockchain
   */
  async addVCStatusBlock(data: {
    vc_id: string;
    issuer_did: string;
    holder_did: string;
    status: boolean;
    hash: string;
  }) {
    // TODO: Implement blockchain transaction to create status block
    logger.info(`Submitting VC status block for: ${data.vc_id}`);

    return {
      message: "VC status block transaction has been submitted.",
      vc_id: data.vc_id,
    };
  }

  /**
   * Get VC status from blockchain
   */
  async getVCStatus(vcId: string, issuerDid: string, holderDid: string) {
    // TODO: Implement blockchain query for VC status
    logger.info(`Checking VC status: ${vcId}`);

    // Placeholder response
    const placeholderStatus = {
      vc_id: vcId,
      status: "active",
      revoked: false,
      issuer_did: issuerDid,
      holder_did: holderDid,
    };

    return placeholderStatus;
  }

  async processIssuanceVC(data: ProcessIssuanceVCDTO): Promise<ProcessIssuanceVCResponseDTO> {
    const {
        request_id,
        issuer_did,
        holder_did,
        action,
        request_type,
        // Fields for approval
        vc_id,
        vc_type,
        schema_id,
        schema_version,
        vc_hash,
        encrypted_body
    } = data;

    // 1. Find the original issuance request
    const issuanceRequest = await this.db.vCIssuanceRequest.findUnique({
      where: { id: request_id },
    });

    if (!issuanceRequest) {
      throw new NotFoundError(`Issuance request with ID ${request_id} not found.`);
    }

    if (issuanceRequest.status !== RequestStatus.PENDING) {
      throw new BadRequestError(`Issuance request ${request_id} has already been processed (Status: ${issuanceRequest.status}).`);
    }

    if (issuanceRequest.issuer_did !== issuer_did || issuanceRequest.holder_did !== holder_did) {
      throw new BadRequestError(`Issuer DID or Holder DID does not match the original request.`);
    }

    if (request_type !== RequestType.ISSUANCE) {
        throw new BadRequestError(`Invalid request_type for this endpoint. Expected ISSUANCE, got ${request_type}.`);
    }

    // 2. Process based on action
    if (action === RequestStatus.REJECTED) {
      // Update status to REJECTED
      const updatedRequest = await this.db.vCIssuanceRequest.update({
        where: { id: request_id },
        data: { status: RequestStatus.REJECTED },
      });

      logger.warn(`VC Issuance request rejected: ${request_id}`);

      return {
        message: "Verifiable Credential issuance request rejected.",
        request_id: updatedRequest.id,
        status: updatedRequest.status,
      };

    } else if (action === RequestStatus.APPROVED) {
      if (!encrypted_body || !vc_id || !vc_type || !schema_id || !schema_version || !vc_hash) {
        throw new BadRequestError(
          "When action is APPROVED, vc_id, vc_type, schema_id, schema_version, vc_hash, and encrypted_body are required."
        );
      }

      // --- Blockchain Call (Directly, similar to did.service.ts) ---
      let blockchainReceipt: any;
      try {
          blockchainReceipt = await VCBlockchainService.issueVCInBlockchain(
              vc_id,
              issuer_did,
              holder_did,
              vc_type,
              schema_id,
              schema_version,
              vc_hash
          );
           logger.info(`Blockchain issuance successful for ${vc_id}. TX: ${blockchainReceipt?.hash}`);
      } catch (blockchainError: any) {
          logger.error("Blockchain issuance failed:", blockchainError);
          // Decide how to handle this: rethrow or just log and potentially skip DB updates?
          // Rethrowing is safer to indicate the overall operation failed.
          throw new BadRequestError(`Blockchain issuance failed: ${blockchainError.message}`);
      }
      // ----------------------------------------------------------------

      // --- Database Updates (Perform AFTER successful blockchain call) ---
      // !! Note: If these fail, the blockchain entry exists but DB is inconsistent !!
      let updatedRequest;
      let newVCResponse;
      try {
        updatedRequest = await this.db.vCIssuanceRequest.update({
          where: { id: request_id },
          data: { status: RequestStatus.APPROVED },
        });

        newVCResponse = await this.db.vCResponse.create({
          data: {
            request_id: request_id,
            request_type: RequestType.ISSUANCE,
            issuer_did: issuer_did,
            holder_did: holder_did,
            encrypted_body: encrypted_body,
          },
        });
        logger.success(`Database updated for approved request: ${request_id}. VCResponse created: ${newVCResponse.id}`);

      } catch (dbError: any) {
          logger.error(`Database update failed for approved request ${request_id} after successful blockchain TX ${blockchainReceipt?.hash}:`, dbError);
<<<<<<< HEAD
          // How to handle this? Log it? Return a specific error?
          // For now, we'll return success but note the DB issue might need manual fixing.
          // Consider implementing a retry mechanism or a background job for failed DB updates.
=======
>>>>>>> bcb206ab
          return {
              message: "Blockchain issuance succeeded, but database update failed. Please check logs.",
              request_id: request_id, // Return original request ID
              status: RequestStatus.APPROVED, // Reflect intended status
              vc_response_id: undefined, // Indicate DB write failure
              transaction_hash: blockchainReceipt?.hash,
              block_number: blockchainReceipt?.blockNumber,
          };
      }
      // ------------------------------------------------------------------

      return {
        message: "Verifiable Credential issued successfully on blockchain and database.",
        request_id: updatedRequest.id,
        status: updatedRequest.status,
        vc_response_id: newVCResponse.id,
        transaction_hash: blockchainReceipt?.hash,
        block_number: blockchainReceipt?.blockNumber,
      };
    } else {
        throw new BadRequestError(`Invalid action: ${action}. Must be APPROVED or REJECTED.`);
    }
  }

  async getHolderCredentialsFromDB(holderDid: string): Promise<HolderCredentialDTO[]> {
    logger.info(`Fetching credentials from DB for holder DID: ${holderDid}`);

<<<<<<< HEAD
    // Query the VCResponse table
    const vcResponses = await this.db.vCResponse.findMany({
      where: {
        holder_did: holderDid,
        // Optional: you might want to filter by request_type if VCResponse stores other things
        // request_type: RequestType.ISSUANCE, // Uncomment if needed
      },
      select: { // Select only the fields needed for the DTO
        id: true,         // Map to vc_response_id
        request_id: true,
        request_type: true,
        issuer_did: true,
        holder_did: true,
        // Not selecting encrypted_body
      },
      orderBy: {
        // You might want to add a createdAt field later for sorting
        request_id: 'desc', // Example sort
=======
    // Query the VCResponse table, selecting all fields
    const vcResponses = await this.db.vCResponse.findMany({
      where: {
        holder_did: holderDid,
      },
      // No 'select' means all fields are returned by default
      orderBy: {
        request_id: 'desc', // Example sort, consider adding createdAt
>>>>>>> bcb206ab
      }
    });

    if (vcResponses.length === 0) {
      logger.info(`No credentials found in DB for holder DID: ${holderDid}`);
<<<<<<< HEAD
      // It's okay to return an empty array if none are found, not necessarily an error.
=======
>>>>>>> bcb206ab
    } else {
       logger.info(`Found ${vcResponses.length} credential responses in DB for holder DID: ${holderDid}`);
    }

<<<<<<< HEAD
    // Map the Prisma results to the DTO structure
    const credentials: HolderCredentialDTO[] = vcResponses.map(vc => ({
        vc_response_id: vc.id,
        request_id: vc.request_id,
        request_type: vc.request_type,
        issuer_did: vc.issuer_did,
        holder_did: vc.holder_did,
    }));
=======
    // Map the Prisma results directly (DTO now matches the model)
    // No explicit mapping needed if DTO field names match model field names
    const credentials: HolderCredentialDTO[] = vcResponses; // Direct assignment works if DTO matches
>>>>>>> bcb206ab

    return credentials;
  }

<<<<<<< HEAD
=======
  async revokeVC(data: RevokeVCDTO): Promise<RevokeVCResponseDTO> {
    const { request_id, issuer_did, holder_did, action, vc_id } = data;

    // 1. Find the original revocation request in the database
    const revokeRequest = await this.db.vCRevokeRequest.findUnique({
      where: { id: request_id },
    });

    if (!revokeRequest) {
      throw new NotFoundError(`Revocation request with ID ${request_id} not found.`);
    }

    // 2. Check if already processed
    if (revokeRequest.status !== RequestStatus.PENDING) {
      throw new BadRequestError(`Revocation request ${request_id} has already been processed (Status: ${revokeRequest.status}).`);
    }

    // 3. Validate DIDs match the request
    if (revokeRequest.issuer_did !== issuer_did || revokeRequest.holder_did !== holder_did) {
      throw new BadRequestError(`Issuer DID or Holder DID does not match the original revocation request.`);
    }

    // 4. Process based on action
    if (action === RequestStatus.REJECTED) {
      // Update DB status to REJECTED
      const updatedRequest = await this.db.vCRevokeRequest.update({
        where: { id: request_id },
        data: { status: RequestStatus.REJECTED },
      });

      logger.warn(`VC Revocation request rejected: ${request_id}`);

      return {
        message: "Verifiable Credential revocation request rejected.",
        request_id: updatedRequest.id,
        status: updatedRequest.status,
      };

    } else if (action === RequestStatus.APPROVED) {
      // Ensure vc_id is provided for approval
      if (!vc_id) {
        throw new BadRequestError("vc_id is required when action is APPROVED.");
      }

      logger.info(`Processing approval for revocation request ${request_id} targeting VC ${vc_id}`);

      // --- Pre-Revocation Blockchain Check ---
      try {
        const currentVcStatus = await VCBlockchainService.getVCStatusFromBlockchain(vc_id);
        if (currentVcStatus && currentVcStatus.status === false) {
            logger.warn(`Attempted to approve revocation for an already revoked VC: ${vc_id}`);
             await this.db.vCRevokeRequest.update({ // Still update request status
                where: { id: request_id },
                data: { status: RequestStatus.APPROVED },
             });
            throw new BadRequestError(`VC with ID ${vc_id} is already revoked on the blockchain.`);
        }
        logger.info(`VC ${vc_id} found and is currently active. Proceeding with blockchain revocation.`);
      } catch (error: any) {
          logger.error(`Pre-revocation check failed for VC ${vc_id}:`, error);
          if (error instanceof NotFoundError) {
               throw new NotFoundError(`VC with ID ${vc_id} not found on the blockchain. Cannot approve revocation request ${request_id}.`);
          }
          if (error instanceof BadRequestError) { throw error; }
          throw new BadRequestError(`Failed to verify VC status before revocation: ${error.message}`);
      }
      // ------------------------------------

      // --- Blockchain Revocation Call ---
      let blockchainReceipt: any;
      try {
        blockchainReceipt = await VCBlockchainService.revokeVCInBlockchain(vc_id);
        logger.success(`VC ${vc_id} revoked successfully on blockchain. TX: ${blockchainReceipt?.hash}`);
      } catch (blockchainError: any) {
        logger.error(`Blockchain revocation failed during approval for request ${request_id} (VC ${vc_id}):`, blockchainError);
        throw new BadRequestError(`Blockchain revocation failed: ${blockchainError.message}`);
      }
      // ---------------------------------

      // --- Update DB Status ---
      const updatedRequest = await this.db.vCRevokeRequest.update({
        where: { id: request_id },
        data: { status: RequestStatus.APPROVED },
      });
      logger.info(`Revocation request ${request_id} status updated to APPROVED in DB.`);
      // ------------------------

      return {
        message: "Verifiable Credential revocation request approved and VC revoked on blockchain.",
        request_id: updatedRequest.id,
        status: updatedRequest.status,
        transaction_hash: blockchainReceipt?.hash,
        block_number: blockchainReceipt?.blockNumber,
      };
    } else {
      throw new BadRequestError(`Invalid action specified: ${action}.`);
    }
  }
>>>>>>> bcb206ab
}

// Export singleton instance for backward compatibility
export default new CredentialService();

// Export class for testing and custom instantiation
export { CredentialService };<|MERGE_RESOLUTION|>--- conflicted
+++ resolved
@@ -1,14 +1,8 @@
 import { PrismaClient, RequestType, RequestStatus } from "@prisma/client"; // Removed Prisma import
 import { prisma } from "../config/database";
-<<<<<<< HEAD
-import { BadRequestError, NotFoundError } from "../utils/errors/AppError";
-import logger from "../config/logger";
-import { ProcessIssuanceVCDTO, ProcessIssuanceVCResponseDTO, HolderCredentialDTO } from "../dtos";
-=======
 import { BadRequestError, NotFoundError, BlockchainError } from "../utils/errors/AppError";
 import logger from "../config/logger";
 import { ProcessIssuanceVCDTO, ProcessIssuanceVCResponseDTO, HolderCredentialDTO, RevokeVCDTO, RevokeVCResponseDTO } from "../dtos";
->>>>>>> bcb206ab
 import VCBlockchainService from "./blockchain/vcBlockchain.service";
 
 
@@ -396,12 +390,6 @@
 
       } catch (dbError: any) {
           logger.error(`Database update failed for approved request ${request_id} after successful blockchain TX ${blockchainReceipt?.hash}:`, dbError);
-<<<<<<< HEAD
-          // How to handle this? Log it? Return a specific error?
-          // For now, we'll return success but note the DB issue might need manual fixing.
-          // Consider implementing a retry mechanism or a background job for failed DB updates.
-=======
->>>>>>> bcb206ab
           return {
               message: "Blockchain issuance succeeded, but database update failed. Please check logs.",
               request_id: request_id, // Return original request ID
@@ -429,26 +417,6 @@
   async getHolderCredentialsFromDB(holderDid: string): Promise<HolderCredentialDTO[]> {
     logger.info(`Fetching credentials from DB for holder DID: ${holderDid}`);
 
-<<<<<<< HEAD
-    // Query the VCResponse table
-    const vcResponses = await this.db.vCResponse.findMany({
-      where: {
-        holder_did: holderDid,
-        // Optional: you might want to filter by request_type if VCResponse stores other things
-        // request_type: RequestType.ISSUANCE, // Uncomment if needed
-      },
-      select: { // Select only the fields needed for the DTO
-        id: true,         // Map to vc_response_id
-        request_id: true,
-        request_type: true,
-        issuer_did: true,
-        holder_did: true,
-        // Not selecting encrypted_body
-      },
-      orderBy: {
-        // You might want to add a createdAt field later for sorting
-        request_id: 'desc', // Example sort
-=======
     // Query the VCResponse table, selecting all fields
     const vcResponses = await this.db.vCResponse.findMany({
       where: {
@@ -457,40 +425,22 @@
       // No 'select' means all fields are returned by default
       orderBy: {
         request_id: 'desc', // Example sort, consider adding createdAt
->>>>>>> bcb206ab
       }
     });
 
     if (vcResponses.length === 0) {
       logger.info(`No credentials found in DB for holder DID: ${holderDid}`);
-<<<<<<< HEAD
-      // It's okay to return an empty array if none are found, not necessarily an error.
-=======
->>>>>>> bcb206ab
     } else {
        logger.info(`Found ${vcResponses.length} credential responses in DB for holder DID: ${holderDid}`);
     }
 
-<<<<<<< HEAD
-    // Map the Prisma results to the DTO structure
-    const credentials: HolderCredentialDTO[] = vcResponses.map(vc => ({
-        vc_response_id: vc.id,
-        request_id: vc.request_id,
-        request_type: vc.request_type,
-        issuer_did: vc.issuer_did,
-        holder_did: vc.holder_did,
-    }));
-=======
     // Map the Prisma results directly (DTO now matches the model)
     // No explicit mapping needed if DTO field names match model field names
     const credentials: HolderCredentialDTO[] = vcResponses; // Direct assignment works if DTO matches
->>>>>>> bcb206ab
 
     return credentials;
   }
 
-<<<<<<< HEAD
-=======
   async revokeVC(data: RevokeVCDTO): Promise<RevokeVCResponseDTO> {
     const { request_id, issuer_did, holder_did, action, vc_id } = data;
 
@@ -589,7 +539,6 @@
       throw new BadRequestError(`Invalid action specified: ${action}.`);
     }
   }
->>>>>>> bcb206ab
 }
 
 // Export singleton instance for backward compatibility
