import {
  PrismaClient,
  RequestType,
  RequestStatus,
  VCResponseStatus,
} from "@prisma/client"; // Removed Prisma import
import { prisma } from "../config/database";
import {
  BadRequestError,
  NotFoundError,
  BlockchainError,
  ForbiddenError,
  InternalServerError,
} from "../utils/errors/AppError";
import logger from "../config/logger";
import {
  ProcessUpdateVCDTO,
  ProcessUpdateVCResponseDTO,
  ProcessRenewalVCDTO,
  ProcessRenewalVCResponseDTO,
  VCStatusResponseDTO,
  CredentialRevocationRequestDTO,
  CredentialRevocationResponseDTO,
  ProcessIssuanceVCDTO,
  ProcessIssuanceVCResponseDTO,
  HolderCredentialDTO,
  RevokeVCDTO,
  RevokeVCResponseDTO,
  AggregatedRequestDTO,
  AllIssuerRequestsResponseDTO,
  IssuerIssueVCDTO,
  IssuerIssueVCResponseDTO,
  IssuerUpdateVCDTO,
  IssuerUpdateVCResponseDTO,
  IssuerRevokeVCDTO,
  IssuerRevokeVCResponseDTO,
  IssuerRenewVCDTO,
  IssuerRenewVCResponseDTO,
  ClaimIssuerInitiatedVCsDTO,
  ClaimIssuerInitiatedVCsResponseDTO,
  ConfirmIssuerInitiatedVCsDTO,
  ConfirmIssuerInitiatedVCsResponseDTO,
  ValidateVCDTO,
  VCValidationResult,
} from "../dtos";
import VCBlockchainService from "./blockchain/vcBlockchain.service";
import NotificationService from "./notification.service";

/**
 * Credential Service with Dependency Injection
 * Handles VC issuance, renewal, update, and revocation requests
 */
class CredentialService {
  private db: PrismaClient;

  /**
   * Constructor with dependency injection
   * @param dependencies - Optional dependencies for testing
   */
  constructor(dependencies?: { db?: PrismaClient }) {
    this.db = dependencies?.db || prisma;
  }

  /**
   * Calculate expiredAt timestamp from expiredIn years
   * @param expiredIn - Number of years from now (0 = lifetime/no expiration)
   * @returns ISO 8601 timestamp string, or empty string for lifetime
   */
  private calculateExpiredAt(expiredIn: number): string {
    // If expiredIn is 0, return empty string to indicate lifetime/no expiration
    if (expiredIn === 0) {
      return "";
    }

    const now = new Date();
    now.setFullYear(now.getFullYear() + expiredIn);
    return now.toISOString();
  }

  /**
   * Request credential issuance
   */
  async requestCredentialIssuance(data: {
    encrypted_body: string;
    issuer_did: string;
    holder_did: string;
  }) {
    const newRequest = await this.db.vCIssuanceRequest.create({
      data: {
        encrypted_body: data.encrypted_body,
        issuer_did: data.issuer_did,
        holder_did: data.holder_did,
      },
    });

    logger.success(`VC Issuance request created: ${newRequest.id}`);

    return {
      message: "Verifiable Credential request has been successfully submitted.",
      request_id: newRequest.id,
    };
  }

  /**
   * Get credential requests by type
   */
  async getCredentialRequestsByType(
    type: RequestType,
    issuerDid?: string,
    holderDid?: string
  ) {
    // Added holderDid parameter

    interface WhereClause {
      issuer_did?: string;
      holder_did?: string;
    }

    const whereClause: WhereClause = {};
    if (issuerDid) {
      whereClause.issuer_did = issuerDid;
    }
    if (holderDid) {
      // Add holderDid to the where clause if present
      whereClause.holder_did = holderDid;
    }

    logger.info(`Fetching ${type} requests with filters:`, whereClause);

    let requests;

    switch (type) {
      case RequestType.ISSUANCE:
        requests = await this.db.vCIssuanceRequest.findMany({
          where: whereClause,
          orderBy: { createdAt: "desc" },
        });
        break;

      case RequestType.RENEWAL:
        requests = await this.db.vCRenewalRequest.findMany({
          where: whereClause,
          orderBy: { createdAt: "desc" },
        });
        break;

      case RequestType.UPDATE:
        requests = await this.db.vCUpdateRequest.findMany({
          where: whereClause,
          orderBy: { createdAt: "desc" },
        });
        break;

      case RequestType.REVOKE:
        requests = await this.db.vCRevokeRequest.findMany({
          where: whereClause,
          orderBy: { createdAt: "desc" },
        });
        break;

      default:
        throw new BadRequestError("Invalid request type specified.");
    }

    logger.info(`Found ${requests.length} ${type} requests matching criteria.`);

    return {
      message: `Successfully retrieved ${type} requests.`,
      count: requests.length,
      data: requests,
    };
  }

  /**
   * Process credential response TIDAK KEPAKAI
   */
  async processCredentialResponse(data: {
    request_id: string;
    issuer_did: string;
    holder_did: string;
    encrypted_body: string;
    request_type: RequestType;
  }) {
    const newVCResponse = await this.db.vCResponse.create({
      data: {
        request_id: data.request_id,
        request_type: data.request_type,
        issuer_did: data.issuer_did,
        holder_did: data.holder_did,
        encrypted_body: data.encrypted_body,
      },
    });

    logger.success(`VC Response created: ${newVCResponse.id}`);

    return {
      message: `VC ${data.request_type.toLowerCase()} processed successfully`,
      vc_response_id: newVCResponse.id,
    };
  }

  /**
   * Get holder's VCs from blockchain
   */
  async getHolderVCs(holderDid: string) {
    // TODO: Implement blockchain query to get all VCs for holder
    logger.info(`Fetching VCs for holder DID: ${holderDid}`);

    // Placeholder data
    const placeholderVCs = [
      {
        vc_id: "vc:hid:11111",
        schema_id: "sch:hid:22222",
        issuer_did: "did:example:b34ca6cd37bbf23",
        hash: "0x123abc...",
        status: true,
      },
      {
        vc_id: "vc:hid:33333",
        schema_id: "sch:hid:44444",
        issuer_did: "did:example:c56ef89abce56",
        hash: "0x456def...",
        status: true,
      },
    ];

    return {
      message: `Successfully retrieved VCs for holder ${holderDid}.`,
      count: placeholderVCs.length,
      data: placeholderVCs,
    };
  }

  /**
   * Request credential update
   */
  async requestCredentialUpdate(data: {
    issuer_did: string;
    holder_did: string;
    encrypted_body: string;
  }) {
    const newUpdateRequest = await this.db.vCUpdateRequest.create({
      data: {
        issuer_did: data.issuer_did,
        holder_did: data.holder_did,
        encrypted_body: data.encrypted_body,
        status: "PENDING",
      },
    });

    logger.success(`VC Update request created: ${newUpdateRequest.id}`);

    return {
      message: "Verifiable Credential update request submitted successfully.",
      request_id: newUpdateRequest.id,
    };
  }

  /**
   * Request credential renewal
   */
  async requestCredentialRenewal(data: {
    issuer_did: string;
    holder_did: string;
    encrypted_body: string;
  }) {
    const newRenewalRequest = await this.db.vCRenewalRequest.create({
      data: {
        issuer_did: data.issuer_did,
        holder_did: data.holder_did,
        encrypted_body: data.encrypted_body,
        status: "PENDING",
      },
    });

    logger.success(`VC Renewal request created: ${newRenewalRequest.id}`);

    return {
      message: "Verifiable Credential renewal request submitted successfully.",
      new_request_id: newRenewalRequest.id,
    };
  }

  /**
   * Request credential revocation
   */
  async requestCredentialRevocation(
    data: CredentialRevocationRequestDTO
  ): Promise<CredentialRevocationResponseDTO> {
    // Logic to create a new VCRevokeRequest record
    const newRevokeRequest = await this.db.vCRevokeRequest.create({
      data: {
        issuer_did: data.issuer_did,
        holder_did: data.holder_did,
        encrypted_body: data.encrypted_body,
        status: RequestStatus.PENDING, // Default status
      },
    });

    logger.success(`VC Revocation request created: ${newRevokeRequest.id}`);

    // TODO: Optionally, notify the issuer via RabbitMQ or another mechanism

    return {
      message:
        "Verifiable Credential revocation request submitted successfully.",
      request_id: newRevokeRequest.id, // Return the ID of the new request record
    };
  }

  /**
   * Add VC status block to blockchain
   */
  async addVCStatusBlock(data: {
    vc_id: string;
    issuer_did: string;
    holder_did: string;
    status: boolean;
    hash: string;
  }) {
    // TODO: Implement blockchain transaction to create status block
    logger.info(`Submitting VC status block for: ${data.vc_id}`);

    return {
      message: "VC status block transaction has been submitted.",
      vc_id: data.vc_id,
    };
  }

  /**
   * Get VC status from blockchain
   */
  async getVCStatus(vcId: string): Promise<VCStatusResponseDTO> {
    logger.info(`Checking VC status from blockchain for: ${vcId}`);

    try {
      // Call the blockchain service to get the status struct
      const blockchainStatus =
        await VCBlockchainService.getVCStatusFromBlockchain(vcId);

      // Map the blockchain response (which is likely an array/tuple or object from ethers)
      // to our DTO. Adjust indexing/property names based on the actual return structure
      // of getVCStatusFromBlockchain (which calls contract.getVCStatus).
      // Based on VCManager.json ABI, it returns a struct, accessible like an object/array.
      const response: VCStatusResponseDTO = {
        vc_id: blockchainStatus.id,
        issuer_did: blockchainStatus.issuerDID,
        holder_did: blockchainStatus.holderDID,
        vc_type: blockchainStatus.vcType,
        schema_id: blockchainStatus.schemaID,
        // Convert BigInt to number if necessary. Handle potential large numbers if needed.
        schema_version: Number(blockchainStatus.schemaVersion),
        status: blockchainStatus.status, // boolean (true=active, false=revoked/inactive)
        hash: blockchainStatus.hash,
      };

      logger.info(`Successfully retrieved status for VC: ${vcId}`);
      return response;
    } catch (error: any) {
      logger.error(
        `Failed to get VC status from blockchain for ${vcId}:`,
        error
      );
      // Rethrow specific errors or wrap them
      if (error instanceof NotFoundError) {
        throw new NotFoundError(
          `VC with ID ${vcId} not found on the blockchain.`
        );
      }
      throw new BlockchainError(
        `Failed to retrieve VC status from blockchain: ${error.message}`
      );
    }
  }

  async processIssuanceVC(
    data: ProcessIssuanceVCDTO
  ): Promise<ProcessIssuanceVCResponseDTO> {
    const {
      request_id,
      action,
      // Fields for approval
      vc_id,
      schema_id,
      schema_version,
      vc_hash,
      encrypted_body,
      expired_at,
    } = data;

    // 1. Find the original issuance request
    const issuanceRequest = await this.db.vCIssuanceRequest.findUnique({
      where: { id: request_id },
    });

    if (!issuanceRequest) {
      throw new NotFoundError(
        `Issuance request with ID ${request_id} not found.`
      );
    }

    if (issuanceRequest.status !== RequestStatus.PENDING) {
      throw new BadRequestError(
        `Issuance request ${request_id} has already been processed (Status: ${issuanceRequest.status}).`
      );
    }

    const issuer_did = issuanceRequest.issuer_did;
    const holder_did = issuanceRequest.holder_did;
    const request_type = RequestType.ISSUANCE;

    // 2. Process based on action
    if (action === RequestStatus.REJECTED) {
      // Update status to REJECTED
      const updatedRequest = await this.db.vCIssuanceRequest.update({
        where: { id: request_id },
        data: { status: RequestStatus.REJECTED },
      });

      logger.warn(`VC Issuance request rejected: ${request_id}`);

      return {
        message: "Verifiable Credential issuance request rejected.",
        request_id: updatedRequest.id,
        status: updatedRequest.status,
      };
    } else if (action === RequestStatus.APPROVED) {
      if (
        !encrypted_body ||
        !vc_id ||
        !schema_id ||
        !schema_version ||
        !vc_hash
      ) {
        throw new BadRequestError(
          "When action is APPROVED, vc_id, schema_id, schema_version, vc_hash, and encrypted_body are required."
        );
      }

      // Query VCSchema to get the name (vc_type) based on schema_id and schema_version
      const vcSchema = await this.db.vCSchema.findUnique({
        where: {
          id_version: {
            id: schema_id,
            version: schema_version,
          },
        },
        select: { name: true },
      });

      if (!vcSchema) {
        throw new NotFoundError(
          `VCSchema with ID ${schema_id} and version ${schema_version} not found.`
        );
      }

      const vc_type = vcSchema.name;

      // --- Blockchain Call (Directly, similar to did.service.ts) ---
      let blockchainReceipt: any;
      try {
        blockchainReceipt = await VCBlockchainService.issueVCInBlockchain(
          vc_id,
          issuer_did,
          holder_did,
          vc_type,
          schema_id,
          schema_version,
          expired_at,
          vc_hash
        );
        logger.info(
          `Blockchain issuance successful for ${vc_id}. TX: ${blockchainReceipt?.hash}`
        );
      } catch (blockchainError: any) {
        logger.error("Blockchain issuance failed:", blockchainError);
        // Decide how to handle this: rethrow or just log and potentially skip DB updates?
        // Rethrowing is safer to indicate the overall operation failed.
        throw new BadRequestError(
          `Blockchain issuance failed: ${blockchainError.message}`
        );
      }
      // ----------------------------------------------------------------

      // --- Database Updates (Perform AFTER successful blockchain call) ---
      // !! Note: If these fail, the blockchain entry exists but DB is inconsistent !!
      let updatedRequest;
      let newVCResponse;
      try {
        updatedRequest = await this.db.vCIssuanceRequest.update({
          where: { id: request_id },
          data: { status: RequestStatus.APPROVED },
        });

        newVCResponse = await this.db.vCResponse.create({
          data: {
            request_id: request_id,
            request_type: RequestType.ISSUANCE,
            issuer_did: issuer_did,
            holder_did: holder_did,
            encrypted_body: encrypted_body,
          },
        });
        logger.success(
          `Database updated for approved request: ${request_id}. VCResponse created: ${newVCResponse.id}`
        );

        // Send push notification to holder
        try {
          await NotificationService.sendVCStatusNotification(
            holder_did,
            "New Credential Issued!",
            "Your verifiable credential has been successfully issued and is ready to claim.",
            {
              type: "VC_ISSUED",
              vc_response_id: newVCResponse.id,
              request_id: request_id,
              request_type: RequestType.ISSUANCE,
              transaction_hash: blockchainReceipt?.hash,
            }
          );
          logger.success(`Push notification sent to holder: ${holder_did}`);
        } catch (notifError: any) {
          // Don't fail the issuance if notification fails
          logger.error(
            `Failed to send push notification to ${holder_did}:`,
            notifError
          );
        }
      } catch (dbError: any) {
        logger.error(
          `Database update failed for approved request ${request_id} after successful blockchain TX ${blockchainReceipt?.hash}:`,
          dbError
        );
        return {
          message:
            "Blockchain issuance succeeded, but database update failed. Please check logs.",
          request_id: request_id, // Return original request ID
          status: RequestStatus.APPROVED, // Reflect intended status
          vc_response_id: undefined, // Indicate DB write failure
          transaction_hash: blockchainReceipt?.hash,
          block_number: blockchainReceipt?.blockNumber,
        };
      }
      // ------------------------------------------------------------------

      return {
        message:
          "Verifiable Credential issued successfully on blockchain and database.",
        request_id: updatedRequest.id,
        status: updatedRequest.status,
        vc_response_id: newVCResponse.id,
        transaction_hash: blockchainReceipt?.hash,
        block_number: blockchainReceipt?.blockNumber,
      };
    } else {
      throw new BadRequestError(
        `Invalid action: ${action}. Must be APPROVED or REJECTED.`
      );
    }
  }

  async getHolderCredentialsFromDB(
    holderDid: string
  ): Promise<HolderCredentialDTO[]> {
    logger.info(`Fetching credentials from DB for holder DID: ${holderDid}`);

    // Query the VCResponse table, selecting all fields
    // Filter out soft-deleted records (deletedAt is not null)
    const vcResponses = await this.db.vCResponse.findMany({
      where: {
        holder_did: holderDid,
        deletedAt: null, // Only get non-deleted records
      },
      // No 'select' means all fields are returned by default
      orderBy: {
        request_id: "desc", // Example sort, consider adding createdAt
      },
    });

    if (vcResponses.length === 0) {
      logger.info(`No credentials found in DB for holder DID: ${holderDid}`);
    } else {
      logger.info(
        `Found ${vcResponses.length} credential responses in DB for holder DID: ${holderDid}`
      );
    }

    // Map the Prisma results directly (DTO now matches the model)
    // No explicit mapping needed if DTO field names match model field names
    const credentials: HolderCredentialDTO[] = vcResponses; // Direct assignment works if DTO matches

    return credentials;
  }

  async revokeVC(data: RevokeVCDTO): Promise<RevokeVCResponseDTO> {
<<<<<<< HEAD
=======
    // Ambil field dari DTO yang sudah ramping
>>>>>>> 23ea8e92
    const { request_id, action, vc_id } = data;

    // 1. Find the original revocation request in the database
    const revokeRequest = await this.db.vCRevokeRequest.findUnique({
      where: { id: request_id },
    });

    if (!revokeRequest) {
      throw new NotFoundError(
        `Revocation request with ID ${request_id} not found.`
      );
    }

    // 2. Get issuer_did and holder_did from database
    const issuer_did = revokeRequest.issuer_did;
    const holder_did = revokeRequest.holder_did;

<<<<<<< HEAD
    // 3. Check if already processed
    if (revokeRequest.status !== RequestStatus.PENDING) {
      throw new BadRequestError(
        `Revocation request ${request_id} has already been processed (Status: ${revokeRequest.status}).`
      );
    }
=======
    // *** PERUBAHAN UTAMA: Ambil DIDs dari record DB ***
    const issuer_did = revokeRequest.issuer_did;
    const holder_did = revokeRequest.holder_did;
>>>>>>> 23ea8e92

    // 3. HAPUS Validasi DIDs (sudah tidak diperlukan)
    // if (revokeRequest.issuer_did !== issuer_did || revokeRequest.holder_did !== holder_did) {
    //   throw new BadRequestError(`Issuer DID or Holder DID does not match the original revocation request.`);
    // }

    // 4. Process based on action (Logika ini tetap sama)
    if (action === RequestStatus.REJECTED) {
      // ... (logika REJECTED tidak berubah)
      const updatedRequest = await this.db.vCRevokeRequest.update({
        where: { id: request_id },
        data: { status: RequestStatus.REJECTED },
      });

      logger.warn(`VC Revocation request rejected: ${request_id}`);

      return {
        message: "Verifiable Credential revocation request rejected.",
        request_id: updatedRequest.id,
        status: updatedRequest.status,
      };
    } else if (action === RequestStatus.APPROVED) {
      // ... (logika APPROVED tidak berubah)
      if (!vc_id) {
        throw new BadRequestError("vc_id is required when action is APPROVED.");
      }
<<<<<<< HEAD

      logger.info(
        `Processing approval for revocation request ${request_id} targeting VC ${vc_id}`
      );
=======
      
      // ... (sisanya tidak berubah)
      logger.info(`Processing approval for revocation request ${request_id} targeting VC ${vc_id}`);
>>>>>>> 23ea8e92

      // --- Pre-Revocation Blockchain Check ---
      try {
        const currentVcStatus =
          await VCBlockchainService.getVCStatusFromBlockchain(vc_id);
        if (currentVcStatus && currentVcStatus.status === false) {
          logger.warn(
            `Attempted to approve revocation for an already revoked VC: ${vc_id}`
          );
          await this.db.vCRevokeRequest.update({
            // Still update request status
            where: { id: request_id },
            data: { status: RequestStatus.APPROVED },
          });
          throw new BadRequestError(
            `VC with ID ${vc_id} is already revoked on the blockchain.`
          );
        }
        logger.info(
          `VC ${vc_id} found and is currently active. Proceeding with blockchain revocation.`
        );
      } catch (error: any) {
        logger.error(`Pre-revocation check failed for VC ${vc_id}:`, error);
        if (error instanceof NotFoundError) {
          throw new NotFoundError(
            `VC with ID ${vc_id} not found on the blockchain. Cannot approve revocation request ${request_id}.`
          );
        }
        if (error instanceof BadRequestError) {
          throw error;
        }
        throw new BadRequestError(
          `Failed to verify VC status before revocation: ${error.message}`
        );
      }
      // ------------------------------------

      // --- Blockchain Revocation Call ---
      let blockchainReceipt: any;
      try {
        blockchainReceipt = await VCBlockchainService.revokeVCInBlockchain(
          vc_id
        );
        logger.success(
          `VC ${vc_id} revoked successfully on blockchain. TX: ${blockchainReceipt?.hash}`
        );
      } catch (blockchainError: any) {
        logger.error(
          `Blockchain revocation failed during approval for request ${request_id} (VC ${vc_id}):`,
          blockchainError
        );
        throw new BadRequestError(
          `Blockchain revocation failed: ${blockchainError.message}`
        );
      }
      // ---------------------------------

      // --- Update DB Status ---
      const updatedRequest = await this.db.vCRevokeRequest.update({
        where: { id: request_id },
        data: { status: RequestStatus.APPROVED },
      });
      logger.info(
        `Revocation request ${request_id} status updated to APPROVED in DB.`
      );
      // ------------------------

      return {
        message:
          "Verifiable Credential revocation request approved and VC revoked on blockchain.",
        request_id: updatedRequest.id,
        status: updatedRequest.status,
        transaction_hash: blockchainReceipt?.hash,
        block_number: blockchainReceipt?.blockNumber,
      };
    } else {
      throw new BadRequestError(`Invalid action specified: ${action}.`);
    }
  }

  async processRenewalVC(
    data: ProcessRenewalVCDTO
  ): Promise<ProcessRenewalVCResponseDTO> {
    const { request_id, action, vc_id, encrypted_body, expired_at } = data;

    // 1. Find the original renewal request
    const renewalRequest = await this.db.vCRenewalRequest.findUnique({
      where: { id: request_id },
    });

    if (!renewalRequest) {
      throw new NotFoundError(
        `Renewal request with ID ${request_id} not found.`
      );
    }

    // 2. Get issuer_did and holder_did from database
    const issuer_did = renewalRequest.issuer_did;
    const holder_did = renewalRequest.holder_did;

    // 3. Check if already processed
    if (renewalRequest.status !== RequestStatus.PENDING) {
      throw new BadRequestError(
        `Renewal request ${request_id} has already been processed (Status: ${renewalRequest.status}).`
      );
    }

    // 4. Process based on action
    if (action === RequestStatus.REJECTED) {
      // Update DB status to REJECTED
      const updatedRequest = await this.db.vCRenewalRequest.update({
        where: { id: request_id },
        data: { status: RequestStatus.REJECTED },
      });

      logger.warn(`VC Renewal request rejected: ${request_id}`);

      return {
        message: "Verifiable Credential renewal request rejected.",
        request_id: updatedRequest.id,
        status: updatedRequest.status,
      };
    } else if (action === RequestStatus.APPROVED) {
      // Ensure required fields for approval are present
      if (!vc_id || !encrypted_body) {
        throw new BadRequestError(
          "vc_id, encrypted_body, and expired_at are required when action is APPROVED."
        );
      }

      logger.info(
        `Processing approval for renewal request ${request_id} targeting VC ${vc_id}`
      );

      // --- Blockchain Call ---
      let blockchainReceipt: any;
      try {
        // Call the renew function on the blockchain
        blockchainReceipt = await VCBlockchainService.renewVCInBlockchain(
          vc_id,
          expired_at
        );
        logger.success(
          `VC ${vc_id} renewed successfully on blockchain. TX: ${blockchainReceipt?.hash}`
        );
      } catch (blockchainError: any) {
        logger.error(
          `Blockchain renewal failed during approval for request ${request_id} (VC ${vc_id}):`,
          blockchainError
        );
        // Handle specific errors like NotFoundError if the service throws them
        if (blockchainError instanceof NotFoundError) {
          throw new NotFoundError(
            `VC with ID ${vc_id} not found on the blockchain. Cannot process renewal request ${request_id}.`
          );
        }
        throw new BadRequestError(
          `Blockchain renewal failed: ${blockchainError.message}`
        );
      }
      // -------------------------

      // --- Database Updates ---
      // Use a transaction for atomicity
      const result = await this.db.$transaction(async (tx) => {
        // Update renewal request status
        const updatedRequest = await tx.vCRenewalRequest.update({
          where: { id: request_id },
          data: { status: RequestStatus.APPROVED },
        });

        // Create a new VCResponse record for the renewal
        const newVCResponse = await tx.vCResponse.create({
          data: {
            request_id: request_id, // Link to the VCRenewalRequest
            request_type: RequestType.RENEWAL, // Set type to RENEWAL
            issuer_did: issuer_did,
            holder_did: holder_did,
            encrypted_body: encrypted_body, // Store the new encrypted body
          },
        });

        logger.info(
          `Renewal request ${request_id} status updated to APPROVED. New VCResponse created: ${newVCResponse.id}`
        );
        return { updatedRequest, newVCResponse };
      });
      // ------------------------

      return {
        message:
          "Verifiable Credential renewal request approved and VC renewed on blockchain.",
        request_id: result.updatedRequest.id,
        status: result.updatedRequest.status,
        vc_response_id: result.newVCResponse.id, // Include the new VCResponse ID
        transaction_hash: blockchainReceipt?.hash,
        block_number: blockchainReceipt?.blockNumber,
      };
    } else {
      throw new BadRequestError(`Invalid action specified: ${action}.`);
    }
  }

  async processUpdateVC(
    data: ProcessUpdateVCDTO
  ): Promise<ProcessUpdateVCResponseDTO> {
    const {
      request_id,
      action,
      vc_id,
      new_vc_id,
      vc_type,
      schema_id,
      schema_version,
      new_vc_hash,
      encrypted_body,
      expired_at,
    } = data;

    // 1. Find the original update request
    const updateRequest = await this.db.vCUpdateRequest.findUnique({
      where: { id: request_id },
    });

    if (!updateRequest) {
      throw new NotFoundError(
        `Update request with ID ${request_id} not found.`
      );
    }

    // 2. Get issuer_did and holder_did from database
    const issuer_did = updateRequest.issuer_did;
    const holder_did = updateRequest.holder_did;

    // 3. Check if already processed
    if (updateRequest.status !== RequestStatus.PENDING) {
      throw new BadRequestError(
        `Update request ${request_id} has already been processed (Status: ${updateRequest.status}).`
      );
    }

    // 4. Process based on action
    if (action === RequestStatus.REJECTED) {
      // Update DB status to REJECTED
      const updatedRequest = await this.db.vCUpdateRequest.update({
        where: { id: request_id },
        data: { status: RequestStatus.REJECTED },
      });

      logger.warn(`VC Update request rejected: ${request_id}`);

      return {
        message: "Verifiable Credential update request rejected.",
        request_id: updatedRequest.id,
        status: updatedRequest.status,
      };
    } else if (action === RequestStatus.APPROVED) {
      // Ensure required fields for approval are present
      if (
        !vc_id ||
        !new_vc_id ||
        !vc_type ||
        !schema_id ||
        !schema_version ||
        !new_vc_hash ||
        !encrypted_body
      ) {
        throw new BadRequestError(
          "vc_id, new_vc_id, vc_type, schema_id, schema_version, new_vc_hash, encrypted_body, and expired_at are required when action is APPROVED."
        );
      }

      logger.info(
        `Processing approval for update request ${request_id} targeting VC ${vc_id}`
      );

      // --- Pre-Update Blockchain Check ---
      try {
        const currentVcStatus =
          await VCBlockchainService.getVCStatusFromBlockchain(vc_id);
        if (currentVcStatus && currentVcStatus.status === false) {
          logger.warn(
            `Attempted to approve update for an inactive/revoked VC: ${vc_id}`
          );
          // Decide if you should allow updating a revoked VC. Usually not.
          throw new BadRequestError(
            `Cannot approve update for VC ${vc_id} because it is currently inactive/revoked on the blockchain.`
          );
        }
        logger.info(
          `VC ${vc_id} found and is active. Proceeding with blockchain update.`
        );
      } catch (error: any) {
        logger.error(`Pre-update check failed for VC ${vc_id}:`, error);
        if (error instanceof NotFoundError) {
          throw new NotFoundError(
            `Original VC with ID ${vc_id} not found on the blockchain. Cannot approve update request ${request_id}.`
          );
        }
        if (error instanceof BadRequestError) {
          throw error;
        } // Rethrow specific errors
        throw new BadRequestError(
          `Failed to verify VC status before update: ${error.message}`
        );
      }
      // ------------------------------------

      // --- Blockchain Update Call ---
      let blockchainReceipt: any;
      try {
        // Call the update function on the blockchain
        blockchainReceipt = await VCBlockchainService.updateVCInBlockchain(
          vc_id,
          new_vc_id,
          issuer_did,
          holder_did,
          vc_type,
          schema_id,
          schema_version,
          expired_at,
          new_vc_hash
        );
        logger.success(
          `VC ${vc_id} updated successfully on blockchain with new hash. TX: ${blockchainReceipt?.hash}`
        );
      } catch (blockchainError: any) {
        logger.error(
          `Blockchain update failed during approval for request ${request_id} (VC ${vc_id}):`,
          blockchainError
        );
        throw new BadRequestError(
          `Blockchain update failed: ${blockchainError.message}`
        );
      }
      // -----------------------------

      // --- Database Updates ---
      const result = await this.db.$transaction(async (tx) => {
        // Update update request status
        const updatedRequest = await tx.vCUpdateRequest.update({
          where: { id: request_id },
          data: { status: RequestStatus.APPROVED },
        });

        // Create a new VCResponse record for the update
        const newVCResponse = await tx.vCResponse.create({
          data: {
            request_id: request_id, // Link to the VCUpdateRequest
            request_type: RequestType.UPDATE, // Set type to UPDATE
            issuer_did: issuer_did,
            holder_did: holder_did,
            encrypted_body: encrypted_body, // Store the new encrypted body
          },
        });

        logger.info(
          `Update request ${request_id} status updated to APPROVED. New VCResponse created: ${newVCResponse.id}`
        );
        return { updatedRequest, newVCResponse };
      });
      // ------------------------

      return {
        message:
          "Verifiable Credential update request approved and VC updated on blockchain.",
        request_id: result.updatedRequest.id,
        status: result.updatedRequest.status,
        vc_response_id: result.newVCResponse.id, // Include the new VCResponse ID
        transaction_hash: blockchainReceipt?.hash,
        block_number: blockchainReceipt?.blockNumber,
      };
    } else {
      throw new BadRequestError(`Invalid action specified: ${action}.`);
    }
  }

  /**
   * Phase 1: Claim VC - Atomically update status to PROCESSING
   * This uses a raw SQL query to ensure atomicity
   */
  async claimVC(holderDid: string) {
    logger.info(`Attempting to claim VC for holder DID: ${holderDid}`);

    // Use Prisma's raw query for atomic UPDATE...RETURNING
    // This ensures only one VC is claimed at a time and prevents race conditions
    const result = await this.db.$queryRaw<any[]>`
      UPDATE "VCResponse"
      SET status = 'PROCESSING'::"VCResponseStatus",
          processing_at = NOW(),
          "updatedAt" = NOW()
      WHERE id = (
        SELECT id
        FROM "VCResponse"
        WHERE holder_did = ${holderDid}
          AND status = 'PENDING'::"VCResponseStatus"
          AND "deletedAt" IS NULL
        ORDER BY "createdAt" ASC
        LIMIT 1
        FOR UPDATE SKIP LOCKED
      )
      RETURNING *;
    `;

    if (!result || result.length === 0) {
      logger.info(`No pending VCs found for holder DID: ${holderDid}`);
      return null;
    }

    const vcResponse = result[0];
    logger.success(
      `VC claimed successfully: ${vcResponse.id} for holder DID: ${holderDid}`
    );

    return vcResponse;
  }

  /**
   * Phase 2: Confirm VC - Update status to CLAIMED and set deletedAt (soft delete)
   */
  async confirmVC(vcId: string, holderDid: string) {
    logger.info(`Confirming VC claim: ${vcId} for holder DID: ${holderDid}`);

    // Update the VC to CLAIMED status and set deletedAt for soft delete
    const updatedVC = await this.db.vCResponse.updateMany({
      where: {
        id: vcId,
        holder_did: holderDid,
        status: "PROCESSING", // Only confirm if currently in PROCESSING state
      },
      data: {
        status: "CLAIMED",
        deletedAt: new Date(),
      },
    });

    if (updatedVC.count === 0) {
      logger.warn(
        `VC confirmation failed: VC ${vcId} not found or not in PROCESSING state for holder ${holderDid}`
      );
      throw new NotFoundError(
        `VC with ID ${vcId} not found or not in PROCESSING state.`
      );
    }

    logger.success(`VC confirmed and soft-deleted: ${vcId}`);

    return {
      message: "VC claimed and confirmed successfully.",
      vc_id: vcId,
    };
  }

  /**
   * Phase 1 Batch: Claim multiple VCs atomically
   * Claims up to 'limit' VCs in a single atomic transaction
   *
   * Idempotent re-claim: Also allows claiming VCs stuck in PROCESSING
   * for more than 5 minutes to handle network failures/crashes
   */
  async claimVCsBatch(holderDid: string, limit: number = 10) {
    logger.info(
      `Attempting to claim batch of VCs (limit: ${limit}) for holder DID: ${holderDid}`
    );

    // Validate limit (max 100 for safety)
    const safeLimit = Math.min(Math.max(limit, 1), 100);

    // Use Prisma's raw query for atomic batch UPDATE...RETURNING
    // Includes PENDING VCs AND stuck PROCESSING VCs (>5 min timeout)
    const result = await this.db.$queryRaw<any[]>`
      UPDATE "VCResponse"
      SET status = 'PROCESSING'::"VCResponseStatus",
          processing_at = NOW(),
          "updatedAt" = NOW()
      WHERE id IN (
        SELECT id
        FROM "VCResponse"
        WHERE holder_did = ${holderDid}
          AND "deletedAt" IS NULL
          AND (
            status = 'PENDING'::"VCResponseStatus"
            OR (
              status = 'PROCESSING'::"VCResponseStatus"
              AND processing_at < NOW() - INTERVAL '5 minutes'
            )
          )
        ORDER BY "createdAt" ASC
        LIMIT ${safeLimit}
        FOR UPDATE SKIP LOCKED
      )
      RETURNING request_id, encrypted_body, status, processing_at;
    `;

    if (!result || result.length === 0) {
      logger.info(`No claimable VCs found for holder DID: ${holderDid}`);
      return {
        claimed_vcs: [],
        claimed_count: 0,
        remaining_count: 0,
        has_more: false,
      };
    }

    // Check if there are more claimable VCs (PENDING or stuck PROCESSING)
    const remainingCount = await this.db.vCResponse.count({
      where: {
        holder_did: holderDid,
        deletedAt: null,
        OR: [
          { status: "PENDING" },
          {
            status: "PROCESSING",
            processing_at: {
              lt: new Date(Date.now() - 5 * 60 * 1000), // 5 minutes ago
            },
          },
        ],
      },
    });

    logger.success(
      `Batch claimed ${result.length} VCs for holder DID: ${holderDid} (includes re-claims)`
    );

    return {
      claimed_vcs: result,
      claimed_count: result.length,
      remaining_count: remainingCount,
      has_more: remainingCount > 0,
    };
  }

  /**
   * Phase 2 Batch: Confirm multiple VCs and soft-delete them
   */
  async confirmVCsBatch(requestIds: string[], holderDid: string) {
    logger.info(
      `Confirming batch of ${requestIds.length} VCs for holder DID: ${holderDid}`
    );

    // Update multiple VCs to CLAIMED status and set deletedAt
    const updatedVCs = await this.db.vCResponse.updateMany({
      where: {
        request_id: { in: requestIds },
        holder_did: holderDid,
        status: "PROCESSING", // Only confirm if currently in PROCESSING state
      },
      data: {
        status: "CLAIMED",
        deletedAt: new Date(),
      },
    });

    if (updatedVCs.count === 0) {
      logger.warn(
        `Batch VC confirmation failed: No VCs found in PROCESSING state for holder ${holderDid}`
      );
      throw new NotFoundError(
        `No VCs found in PROCESSING state for confirmation.`
      );
    }

    if (updatedVCs.count < requestIds.length) {
      logger.warn(
        `Partial batch confirmation: ${updatedVCs.count}/${requestIds.length} VCs confirmed for holder ${holderDid}`
      );
    }

    logger.success(`Batch confirmed and soft-deleted ${updatedVCs.count} VCs`);

    return {
      message: `Successfully confirmed ${updatedVCs.count} VCs.`,
      confirmed_count: updatedVCs.count,
      requested_count: requestIds.length,
    };
  }

  /**
   * Background cleanup: Reset VCs stuck in PROCESSING for >15 minutes
   * This should be called by a scheduled job (cron) periodically
   *
   * @param timeoutMinutes - Default 15 minutes timeout
   * @returns Number of VCs reset from PROCESSING to PENDING
   */
  async resetStuckProcessingVCs(timeoutMinutes: number = 15) {
    logger.info(
      `Running cleanup job: resetting VCs stuck in PROCESSING for >${timeoutMinutes} minutes`
    );

    const cutoffTime = new Date(Date.now() - timeoutMinutes * 60 * 1000);

    // Find and reset stuck PROCESSING VCs atomically
    const result = await this.db.$queryRaw<any[]>`
      UPDATE "VCResponse"
      SET status = 'PENDING'::"VCResponseStatus",
          processing_at = NULL,
          "updatedAt" = NOW()
      WHERE status = 'PROCESSING'::"VCResponseStatus"
        AND processing_at < ${cutoffTime}
        AND "deletedAt" IS NULL
      RETURNING id, holder_did, processing_at;
    `;

    const resetCount = result?.length || 0;

    if (resetCount > 0) {
      logger.warn(
        `Cleanup job reset ${resetCount} stuck PROCESSING VCs back to PENDING`
      );
      // Log the affected VCs for debugging
      result.forEach((vc: any) => {
        logger.debug(
          `Reset VC ${vc.id} for holder ${vc.holder_did}, stuck since ${vc.processing_at}`
        );
      });
    } else {
      logger.info(`Cleanup job completed: no stuck PROCESSING VCs found`);
    }

    return {
      reset_count: resetCount,
      timeout_minutes: timeoutMinutes,
      cutoff_time: cutoffTime,
    };
  }

  async getAllIssuerRequests(
    issuerDid: string,
    status?: RequestStatus | "ALL" // Perbarui tipe untuk menyertakan 'ALL'
  ): Promise<AllIssuerRequestsResponseDTO> {
    logger.info(
      `Fetching all requests for issuer: ${issuerDid}, status: ${
        status || "ALL"
      }`
    );

    // Tentukan klausa 'where'
    const whereClause: { issuer_did: string; status?: RequestStatus } = {
      issuer_did: issuerDid,
    };

    // Hanya tambahkan filter status jika ada DAN bukan 'ALL'
    if (status && status !== "ALL") {
      whereClause.status = status;
    }

    //
    const selectFields = {
      id: true,
      issuer_did: true,
      holder_did: true,
      status: true,
      encrypted_body: true,
      createdAt: true,
    };

    // ... (sisa fungsi tetap sama: Promise.all, map, sort) ...
    //
    const [issuanceRequests, renewalRequests, updateRequests, revokeRequests] =
      await Promise.all([
        this.db.vCIssuanceRequest.findMany({
          where: whereClause,
          select: selectFields,
        }),
        this.db.vCRenewalRequest.findMany({
          where: whereClause,
          select: selectFields,
        }),
        this.db.vCUpdateRequest.findMany({
          where: whereClause,
          select: selectFields,
        }),
        this.db.vCRevokeRequest.findMany({
          where: whereClause,
          select: selectFields,
        }),
      ]);

    const aggregatedRequests: AggregatedRequestDTO[] = [
      ...issuanceRequests.map((req) => ({
        ...req,
        request_type: RequestType.ISSUANCE,
      })),
      ...renewalRequests.map((req) => ({
        ...req,
        request_type: RequestType.RENEWAL,
      })),
      ...updateRequests.map((req) => ({
        ...req,
        request_type: RequestType.UPDATE,
      })),
      ...revokeRequests.map((req) => ({
        ...req,
        request_type: RequestType.REVOKE,
      })),
    ];

    aggregatedRequests.sort(
      (a, b) => b.createdAt.getTime() - a.createdAt.getTime()
    );

    logger.success(
      `Found ${aggregatedRequests.length} total requests for issuer: ${issuerDid}`
    );

    return {
      count: aggregatedRequests.length,
      requests: aggregatedRequests,
    };
  }

  async issuerIssueVC(
    data: IssuerIssueVCDTO,
    authenticatedDid: string // DID dari token JWT
  ): Promise<IssuerIssueVCResponseDTO> {
    // Validasi Keamanan: Pastikan DID yang diautentikasi adalah issuer yang sebenarnya
    if (data.issuer_did !== authenticatedDid) {
      logger.warn(
        `Auth mismatch: Token DID (${authenticatedDid}) != Issuer DID (${data.issuer_did})`
      );
      // --- MENGGUNAKAN ForbiddenError YANG DIIMPOR ---
      throw new ForbiddenError(
        "Authenticated DID does not match the issuer_did in the request body."
      );
    }

    const {
      issuer_did,
      holder_did,
      vc_id,
      vc_type,
      schema_id,
      schema_version,
      vc_hash,
      encrypted_body,
      expiredAt,
    } = data;

    logger.info(
      `Attempting direct issue by issuer ${issuer_did} for VC ${vc_id}`
    );

    // 1. Panggil Blockchain
    let blockchainReceipt: any;
    try {
      blockchainReceipt = await VCBlockchainService.issueVCInBlockchain(
        vc_id,
        issuer_did,
        holder_did,
        vc_type,
        schema_id,
        schema_version,
        expiredAt, // Menggunakan parameter expiredAt yang baru
        vc_hash
      );
      logger.info(
        `Blockchain issue successful for ${vc_id}. TX: ${blockchainReceipt?.hash}`
      );
    } catch (blockchainError: any) {
      logger.error(
        `Blockchain direct issue failed for ${vc_id}:`,
        blockchainError
      );
      throw new BadRequestError(
        `Blockchain issuance failed: ${blockchainError.message}`
      );
    }

    // 2. Simpan ke tabel VCinitiatedByIssuer
    try {
      const newRecord = await this.db.vCinitiatedByIssuer.create({
        data: {
          request_type: RequestType.ISSUANCE, // Hardcode sebagai ISSUANCE
          issuer_did: issuer_did,
          holder_did: holder_did,
          encrypted_body: encrypted_body,
          // --- MENGGUNAKAN VCResponseStatus YANG DIIMPOR ---
          status: VCResponseStatus.PENDING, // Status default PENDING
          // processing_at, createdAt, updatedAt, deletedAt akan di-handle oleh Prisma
        },
      });

      logger.success(
        `New VC record created in VCinitiatedByIssuer: ${newRecord.id}`
      );

      // (Opsional) Kirim notifikasi push ke holder
      try {
        // --- PERBAIKAN 3: Menambahkan argumen yang diperlukan ---
        await NotificationService.sendVCStatusNotification(
          holder_did, // 1. holder_did
          "Credential Baru Telah Diterbitkan!", // 2. title
          "Sebuah kredensial baru telah diterbitkan untuk Anda dan siap untuk diklaim.", // 3. body
          {
            // 4. data (opsional)
            type: "VC_ISSUED_BY_ISSUER",
            record_id: newRecord.id,
            request_type: RequestType.ISSUANCE,
          }
        );
        logger.success(
          `Push notification sent to holder (direct issue): ${holder_did}`
        );
      } catch (notifError: any) {
        logger.error(
          `Failed to send push notification (direct issue) to ${holder_did}:`,
          notifError
        );
      }

      return {
        message:
          "VC issued directly to blockchain and stored for holder claim.",
        record_id: newRecord.id,
        transaction_hash: blockchainReceipt.hash,
        block_number: blockchainReceipt.blockNumber,
      };
    } catch (dbError: any) {
      logger.error(
        `Database storage failed for VCinitiatedByIssuer (VC ${vc_id}) after successful TX ${blockchainReceipt?.hash}:`,
        dbError
      );
      // Ini adalah error kritis. Blockchain berhasil tapi DB gagal.
      // --- MENGGUNAKAN InternalServerError YANG DIIMPOR ---
      throw new InternalServerError(
        `Blockchain succeeded (TX: ${blockchainReceipt.hash}), but database save failed. Please contact support. Error: ${dbError.message}`
      );
    }
  }

  async issuerUpdateVC(
    data: IssuerUpdateVCDTO,
    authenticatedDid: string
  ): Promise<IssuerUpdateVCResponseDTO> {
    // 1. Validasi Keamanan
    if (data.issuer_did !== authenticatedDid) {
      logger.warn(
        `Auth mismatch: Token DID (${authenticatedDid}) != Issuer DID (${data.issuer_did})`
      );
      throw new ForbiddenError(
        "Authenticated DID does not match the issuer_did in the request body."
      );
    }

    const {
      issuer_did,
      holder_did,
      old_vc_id,
      new_vc_id,
      vc_type,
      schema_id,
      schema_version,
      new_vc_hash,
      encrypted_body,
      expiredAt,
    } = data;

    logger.info(
      `Attempting direct update by issuer ${issuer_did} for old VC ${old_vc_id} -> new VC ${new_vc_id}`
    );

    // 2. Pre-Check: Pastikan VC lama ada dan aktif
    try {
      const currentVcStatus =
        await VCBlockchainService.getVCStatusFromBlockchain(old_vc_id);
      if (currentVcStatus && currentVcStatus.status === false) {
        logger.warn(`Attempted to update an inactive/revoked VC: ${old_vc_id}`);
        throw new BadRequestError(
          `Cannot update VC ${old_vc_id} because it is currently inactive/revoked on the blockchain.`
        );
      }
      logger.info(
        `VC ${old_vc_id} found and is active. Proceeding with blockchain update.`
      );
    } catch (error: any) {
      logger.error(`Pre-update check failed for VC ${old_vc_id}:`, error);
      if (error instanceof NotFoundError) {
        throw new NotFoundError(
          `Original VC with ID ${old_vc_id} not found on the blockchain. Cannot process update.`
        );
      }
      if (error instanceof BadRequestError) {
        throw error;
      }
      throw new BadRequestError(
        `Failed to verify VC status before update: ${error.message}`
      );
    }

    // 3. Panggil Blockchain (UpdateVC)
    let blockchainReceipt: any;
    try {
      blockchainReceipt = await VCBlockchainService.updateVCInBlockchain(
        old_vc_id,
        new_vc_id,
        issuer_did,
        holder_did,
        vc_type,
        schema_id,
        schema_version,
        expiredAt,
        new_vc_hash
      );
      logger.info(
        `Blockchain update successful for ${new_vc_id}. TX: ${blockchainReceipt?.hash}`
      );
    } catch (blockchainError: any) {
      logger.error(
        `Blockchain direct update failed for ${old_vc_id} -> ${new_vc_id}:`,
        blockchainError
      );
      throw new BadRequestError(
        `Blockchain update failed: ${blockchainError.message}`
      );
    }

    // 4. Simpan VC BARU ke tabel VCinitiatedByIssuer
    try {
      const newRecord = await this.db.vCinitiatedByIssuer.create({
        data: {
          request_type: RequestType.UPDATE, // Hardcode sebagai UPDATE
          issuer_did: issuer_did,
          holder_did: holder_did,
          encrypted_body: encrypted_body, // Menyimpan body VC yang BARU
          status: VCResponseStatus.PENDING, // Status default PENDING
        },
      });

      logger.success(
        `New VC record (from update) created in VCinitiatedByIssuer: ${newRecord.id}`
      );

      // (Opsional) Kirim notifikasi push ke holder
      try {
        await NotificationService.sendVCStatusNotification(
          holder_did,
          "Kredensial Anda Telah Diperbarui!",
          "Sebuah kredensial Anda telah diperbarui oleh penerbit dan siap untuk diklaim.",
          {
            type: "VC_UPDATED_BY_ISSUER",
            record_id: newRecord.id,
            request_type: RequestType.UPDATE,
          }
        );
        logger.success(
          `Push notification sent to holder (direct update): ${holder_did}`
        );
      } catch (notifError: any) {
        logger.error(
          `Failed to send push notification (direct update) to ${holder_did}:`,
          notifError
        );
      }

      return {
        message:
          "VC updated directly on blockchain and new VC stored for holder claim.",
        record_id: newRecord.id,
        transaction_hash: blockchainReceipt.hash,
        block_number: blockchainReceipt.blockNumber,
      };
    } catch (dbError: any) {
      logger.error(
        `Database storage failed for VCinitiatedByIssuer (VC ${new_vc_id}) after successful TX ${blockchainReceipt?.hash}:`,
        dbError
      );
      throw new InternalServerError(
        `Blockchain update succeeded (TX: ${blockchainReceipt.hash}), but database save failed. Please contact support. Error: ${dbError.message}`
      );
    }
  }

  async issuerRevokeVC(
    data: IssuerRevokeVCDTO,
    authenticatedDid: string
  ): Promise<IssuerRevokeVCResponseDTO> {
    // 1. Validasi Keamanan
    if (data.issuer_did !== authenticatedDid) {
      logger.warn(
        `Auth mismatch: Token DID (${authenticatedDid}) != Issuer DID (${data.issuer_did})`
      );
      throw new ForbiddenError(
        "Authenticated DID does not match the issuer_did in the request body."
      );
    }

    const { issuer_did, vc_id } = data;

    logger.info(
      `Attempting direct revoke by issuer ${issuer_did} for VC ${vc_id}`
    );

    // 2. Pre-Check: Pastikan VC ada dan aktif
    try {
      const currentVcStatus =
        await VCBlockchainService.getVCStatusFromBlockchain(vc_id);

      // Periksa apakah issuer-nya cocok
      if (currentVcStatus.issuerDID !== issuer_did) {
        logger.warn(
          `Revoke attempt failed: VC ${vc_id} was not issued by ${issuer_did}.`
        );
        throw new ForbiddenError(
          `Authenticated issuer (${issuer_did}) did not issue this VC.`
        );
      }

      if (currentVcStatus && currentVcStatus.status === false) {
        logger.warn(`Attempted to revoke an already revoked VC: ${vc_id}`);
        throw new BadRequestError(
          `VC with ID ${vc_id} is already revoked on the blockchain.`
        );
      }
      logger.info(
        `VC ${vc_id} found, is active, and matches issuer. Proceeding with blockchain revocation.`
      );
    } catch (error: any) {
      logger.error(`Pre-revocation check failed for VC ${vc_id}:`, error);
      if (error instanceof NotFoundError) {
        throw new NotFoundError(
          `VC with ID ${vc_id} not found on the blockchain.`
        );
      }
      if (error instanceof BadRequestError || error instanceof ForbiddenError) {
        throw error; // Lemparkan kembali error yang sudah spesifik
      }
      throw new BadRequestError(
        `Failed to verify VC status before revocation: ${error.message}`
      );
    }

    // 3. Panggil Blockchain (RevokeVC)
    let blockchainReceipt: any;
    try {
      blockchainReceipt = await VCBlockchainService.revokeVCInBlockchain(vc_id);
      logger.success(
        `VC ${vc_id} revoked successfully on blockchain. TX: ${blockchainReceipt?.hash}`
      );
    } catch (blockchainError: any) {
      logger.error(
        `Blockchain direct revoke failed for ${vc_id}:`,
        blockchainError
      );
      throw new BadRequestError(
        `Blockchain revocation failed: ${blockchainError.message}`
      );
    }

    // 4. Kirim respons
    return {
      message: "VC revoked directly on blockchain.",
      vc_id: vc_id,
      transaction_hash: blockchainReceipt.hash,
      block_number: blockchainReceipt.blockNumber,
    };
  }

  async issuerRenewVC(
    data: IssuerRenewVCDTO,
    authenticatedDid: string
  ): Promise<IssuerRenewVCResponseDTO> {
    // 1. Validasi Keamanan
    if (data.issuer_did !== authenticatedDid) {
      logger.warn(
        `Auth mismatch: Token DID (${authenticatedDid}) != Issuer DID (${data.issuer_did})`
      );
      throw new ForbiddenError(
        "Authenticated DID does not match the issuer_did in the request body."
      );
    }

    // Destrukturisasi data, termasuk expiredAt
    const { issuer_did, holder_did, vc_id, encrypted_body, expiredAt } = data; // <-- TAMBAHKAN expiredAt

    logger.info(
      `Attempting direct renew by issuer ${issuer_did} for VC ${vc_id}`
    );

    // 2. Pre-Check: Pastikan VC ada dan milik issuer
    try {
      // ... (Logika pre-check tetap sama) ...
      const currentVcStatus =
        await VCBlockchainService.getVCStatusFromBlockchain(vc_id);
      if (currentVcStatus.issuerDID !== issuer_did) {
        throw new ForbiddenError(
          `Authenticated issuer (${issuer_did}) did not issue this VC.`
        );
      }
      logger.info(
        `VC ${vc_id} found and matches issuer. Proceeding with blockchain renewal.`
      );
    } catch (error: any) {
      // ... (Error handling pre-check tetap sama) ...
      if (error instanceof NotFoundError) {
        throw new NotFoundError(
          `VC with ID ${vc_id} not found on the blockchain.`
        );
      }
      if (error instanceof ForbiddenError) {
        throw error;
      }
      throw new BadRequestError(
        `Failed to verify VC status before renewal: ${error.message}`
      );
    }

    // 3. Panggil Blockchain (RenewVC)
    let blockchainReceipt: any;
    try {
      // --- PERBAIKAN: Teruskan expiredAt ke fungsi blockchain ---
      blockchainReceipt = await VCBlockchainService.renewVCInBlockchain(
        vc_id,
        expiredAt
      );
      logger.success(
        `VC ${vc_id} renewed successfully on blockchain. TX: ${blockchainReceipt?.hash}`
      );
    } catch (blockchainError: any) {
      logger.error(
        `Blockchain direct renew failed for ${vc_id}:`,
        blockchainError
      );
      throw new BadRequestError(
        `Blockchain renewal failed: ${blockchainError.message}`
      );
    }

    // 4. Simpan VC BARU ke tabel VCinitiatedByIssuer
    try {
      // ... (Logika penyimpanan DB tetap sama) ...
      const newRecord = await this.db.vCinitiatedByIssuer.create({
        data: {
          request_type: RequestType.RENEWAL,
          issuer_did: issuer_did,
          holder_did: holder_did,
          encrypted_body: encrypted_body,
          status: VCResponseStatus.PENDING,
        },
      });

      logger.success(
        `New VC record (from renew) created in VCinitiatedByIssuer: ${newRecord.id}`
      );

      // ... (Logika notifikasi push tetap sama) ...
      try {
        await NotificationService.sendVCStatusNotification(
          holder_did,
          "Kredensial Anda Telah Diperbarui!",
          "Sebuah kredensial Anda telah diperbarui (renew) oleh penerbit dan siap untuk diklaim.",
          {
            type: "VC_RENEWED_BY_ISSUER",
            record_id: newRecord.id,
            request_type: RequestType.RENEWAL,
          }
        );
      } catch (notifError: any) {
        logger.error(
          `Failed to send push notification (direct renew) to ${holder_did}:`,
          notifError
        );
      }

      return {
        message:
          "VC renewed directly on blockchain and new VC stored for holder claim.",
        record_id: newRecord.id,
        transaction_hash: blockchainReceipt.hash,
        block_number: blockchainReceipt.blockNumber,
      };
    } catch (dbError: any) {
      // ... (Error handling DB tetap sama) ...
      throw new InternalServerError(
        `Blockchain renew succeeded (TX: ${blockchainReceipt.hash}), but database save failed. Please contact support. Error: ${dbError.message}`
      );
    }
  }

  async claimIssuerInitiatedVCsBatch(
    holderDid: string,
    limit: number = 10
  ): Promise<ClaimIssuerInitiatedVCsResponseDTO> {
    logger.info(
      `Attempting to claim batch of ISSUER-INITIATED VCs (limit: ${limit}) for holder DID: ${holderDid}`
    );

    // Gunakan batas aman yang sama
    const safeLimit = Math.min(Math.max(limit, 1), 100);

    // Gunakan kueri raw, GANTI "VCResponse" menjadi "VCinitiatedByIssuer"
    const result = await this.db.$queryRaw<any[]>`
      UPDATE "VCinitiatedByIssuer"
      SET status = 'PROCESSING'::"VCResponseStatus",
          processing_at = NOW(),
          "updatedAt" = NOW()
      WHERE id IN (
        SELECT id
        FROM "VCinitiatedByIssuer"
        WHERE holder_did = ${holderDid}
          AND "deletedAt" IS NULL
          AND (
            status = 'PENDING'::"VCResponseStatus"
            OR (
              status = 'PROCESSING'::"VCResponseStatus"
              AND processing_at < NOW() - INTERVAL '5 minutes'
            )
          )
        ORDER BY "createdAt" ASC
        LIMIT ${safeLimit}
        FOR UPDATE SKIP LOCKED
      )
      RETURNING *;
    `;

    if (!result || result.length === 0) {
      logger.info(
        `No claimable ISSUER-INITIATED VCs found for holder DID: ${holderDid}`
      );
      return {
        claimed_vcs: [],
        claimed_count: 0,
        remaining_count: 0,
        has_more: false,
      };
    }

    // Periksa sisa VC, GANTI target ke vCinitiatedByIssuer
    const remainingCount = await this.db.vCinitiatedByIssuer.count({
      where: {
        holder_did: holderDid,
        deletedAt: null,
        OR: [
          { status: "PENDING" },
          {
            status: "PROCESSING",
            processing_at: {
              lt: new Date(Date.now() - 5 * 60 * 1000), // 5 menit lalu
            },
          },
        ],
      },
    });

    logger.success(
      `Batch claimed ${result.length} ISSUER-INITIATED VCs for holder DID: ${holderDid}`
    );

    return {
      claimed_vcs: result,
      claimed_count: result.length,
      remaining_count: remainingCount,
      has_more: remainingCount > 0,
    };
  }

  /**
   * Phase 2 Batch (Issuer-Initiated): Confirm multiple VCs and soft-delete them
   */
  async confirmIssuerInitiatedVCsBatch(
    vcIds: string[],
    holderDid: string
  ): Promise<ConfirmIssuerInitiatedVCsResponseDTO> {
    logger.info(
      `Confirming batch of ${vcIds.length} ISSUER-INITIATED VCs for holder DID: ${holderDid}`
    );

    // Update multiple VCs, GANTI target ke vCinitiatedByIssuer
    const updatedVCs = await this.db.vCinitiatedByIssuer.updateMany({
      where: {
        id: { in: vcIds },
        holder_did: holderDid,
        status: "PROCESSING", // Hanya konfirmasi jika statusnya PROCESSING
      },
      data: {
        status: "CLAIMED",
        deletedAt: new Date(),
      },
    });

    if (updatedVCs.count === 0) {
      logger.warn(
        `Batch VC confirmation failed (ISSUER-INITIATED): No VCs found in PROCESSING state for holder ${holderDid}`
      );
      throw new NotFoundError(
        `No VCs (issuer-initiated) found in PROCESSING state for confirmation.`
      );
    }

    if (updatedVCs.count < vcIds.length) {
      logger.warn(
        `Partial batch confirmation (ISSUER-INITIATED): ${updatedVCs.count}/${vcIds.length} VCs confirmed for holder ${holderDid}`
      );
    }

    logger.success(
      `Batch confirmed and soft-deleted ${updatedVCs.count} ISSUER-INITIATED VCs`
    );

    return {
      message: `Successfully confirmed ${updatedVCs.count} issuer-initiated VCs.`,
      confirmed_count: updatedVCs.count,
      requested_count: vcIds.length,
    };
  }

  /**
   * Validate VC JSON uploaded by institution
   * Validates DID ownership, expiration, and hash against blockchain
   */
  async validateVC(data: ValidateVCDTO): Promise<VCValidationResult> {
    const { vc_json, vc_hash, holder_did } = data;

    const errors: string[] = [];
    let did_valid = false;
    let expiration_valid = false;
    let hash_valid = false;
    let is_expired = false;
    let vcHolderDid = undefined;

    // Extract VC ID from the composite id field
    // Format: "uuid:version:did:timestamp" or similar
    const vcId = vc_json.id;
    const vcIssuerDid = vc_json.issuer;
    const expiredAt = vc_json.expiredAt;

    logger.info(`Validating VC: ${vcId} for holder: ${holder_did}`);

    // 3. Validate Hash - Query blockchain and compare
    try {
      // Use the full VC ID (composite format: uuid:version:did:timestamp)
      // No need to split - blockchain uses the full ID
      logger.info(`Querying blockchain for VC: ${vcId}`);

      const vcStatusOnChain =
        await VCBlockchainService.getVCStatusFromBlockchain(vcId);

      vcHolderDid = vcStatusOnChain.holderDID
        ? vcStatusOnChain.holderDID
        : undefined;

      // 1. Validate DID - Check if holder_did matches credentialSubject.id
      if (vcHolderDid === holder_did) {
        did_valid = true;
        logger.info(`✅ DID validation passed: ${holder_did}`);
      } else {
        did_valid = false;
        errors.push(
          `DID mismatch: VC belongs to ${vcHolderDid}, but you provided ${holder_did}`
        );
        logger.warn(
          `❌ DID validation failed: Expected ${holder_did}, got ${vcHolderDid}`
        );
      }

      // 2. Validate Expiration - Check if VC is not expired (skip if expiredAt is null)
      if (!expiredAt || expiredAt === null) {
        // No expiration date - VC has lifetime validity
        expiration_valid = true;
        logger.info(
          `✅ Expiration validation skipped: VC has lifetime validity (no expiration)`
        );
      } else {
        const now = new Date();
        const expirationDate = new Date(expiredAt);
        is_expired = now > expirationDate;

        if (!is_expired) {
          expiration_valid = true;
          logger.info(
            `✅ Expiration validation passed: VC valid until ${expiredAt}`
          );
        } else {
          expiration_valid = false;
          errors.push(`VC has expired on ${expiredAt}`);
          logger.warn(
            `❌ Expiration validation failed: VC expired on ${expiredAt}`
          );
        }
      }

      if (vcStatusOnChain) {
        const blockchainHash = vcStatusOnChain.hash;

        // Compare hashes (remove 0x prefix if present)
        const normalizedVcHash = vc_hash.toLowerCase().replace(/^0x/, "");
        const normalizedBlockchainHash = blockchainHash
          .toLowerCase()
          .replace(/^0x/, "");

        if (normalizedVcHash === normalizedBlockchainHash) {
          hash_valid = true;
          logger.info(`✅ Hash validation passed: ${normalizedVcHash}`);
        } else {
          hash_valid = false;
          errors.push(
            `Hash mismatch: Provided hash ${normalizedVcHash} does not match blockchain hash`
          );
          logger.warn(
            `❌ Hash validation failed: Expected ${normalizedBlockchainHash}, got ${normalizedVcHash}`
          );
        }
      } else {
        hash_valid = false;
        errors.push(`VC not found on blockchain`);
        logger.warn(`❌ VC ${vcId} not found on blockchain`);
      }
    } catch (error: any) {
      hash_valid = false;
      errors.push(`Blockchain query failed: ${error.message}`);
      logger.error(`❌ Blockchain query error:`, error);
    }

    // Overall validation result
    const is_valid = did_valid && expiration_valid && hash_valid;

    const result: VCValidationResult = {
      is_valid,
      did_valid,
      expiration_valid,
      hash_valid,
      errors,
      vc_id: vcId,
      holder_did: vcHolderDid,
      issuer_did: vcIssuerDid,
      expired_at: expiredAt,
      is_expired,
    };

    if (is_valid) {
      logger.success(`✅ VC validation successful: ${vcId}`);
    } else {
      logger.warn(
        `❌ VC validation failed: ${vcId}. Errors: ${errors.join(", ")}`
      );
    }

    return result;
  }
}

// Export singleton instance for backward compatibility
export default new CredentialService();

// Export class for testing and custom instantiation
export { CredentialService };<|MERGE_RESOLUTION|>--- conflicted
+++ resolved
@@ -594,10 +594,6 @@
   }
 
   async revokeVC(data: RevokeVCDTO): Promise<RevokeVCResponseDTO> {
-<<<<<<< HEAD
-=======
-    // Ambil field dari DTO yang sudah ramping
->>>>>>> 23ea8e92
     const { request_id, action, vc_id } = data;
 
     // 1. Find the original revocation request in the database
@@ -615,18 +611,12 @@
     const issuer_did = revokeRequest.issuer_did;
     const holder_did = revokeRequest.holder_did;
 
-<<<<<<< HEAD
     // 3. Check if already processed
     if (revokeRequest.status !== RequestStatus.PENDING) {
       throw new BadRequestError(
         `Revocation request ${request_id} has already been processed (Status: ${revokeRequest.status}).`
       );
     }
-=======
-    // *** PERUBAHAN UTAMA: Ambil DIDs dari record DB ***
-    const issuer_did = revokeRequest.issuer_did;
-    const holder_did = revokeRequest.holder_did;
->>>>>>> 23ea8e92
 
     // 3. HAPUS Validasi DIDs (sudah tidak diperlukan)
     // if (revokeRequest.issuer_did !== issuer_did || revokeRequest.holder_did !== holder_did) {
@@ -653,16 +643,10 @@
       if (!vc_id) {
         throw new BadRequestError("vc_id is required when action is APPROVED.");
       }
-<<<<<<< HEAD
 
       logger.info(
         `Processing approval for revocation request ${request_id} targeting VC ${vc_id}`
       );
-=======
-      
-      // ... (sisanya tidak berubah)
-      logger.info(`Processing approval for revocation request ${request_id} targeting VC ${vc_id}`);
->>>>>>> 23ea8e92
 
       // --- Pre-Revocation Blockchain Check ---
       try {
