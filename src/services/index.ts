/**
 * Services Index
 * Central export point for all services
 */

// Export default singleton instances
export { default as AuthService } from "./auth.service";
export { default as AdminAuthService } from "./adminAuth.service";
export { default as DIDService } from "./did.service";
export { default as CredentialService } from "./credential.service";
export { default as SchemaService } from "./schema.service";
export { default as PresentationService } from "./presentation.service";
export { default as NotificationService } from "./notification.service";
<<<<<<< HEAD
export { default as StorageService } from "./storage.service";
=======
export { default as InstitutionService } from "./institution.service";
>>>>>>> 0cbbda8a
export { default as DIDBlockchainService } from "./blockchain/didBlockchain.service";
export { default as VCBlockchainService } from "./blockchain/vcBlockchain.service";
export * from "./jwt.service";
export * from "./email.service";

// Export classes for custom instantiation and testing
export { AuthService as AuthServiceClass } from "./auth.service";
export { AdminAuthService as AdminAuthServiceClass } from "./adminAuth.service";
export { DIDService as DIDServiceClass } from "./did.service";
export { CredentialService as CredentialServiceClass } from "./credential.service";
export { SchemaService as SchemaServiceClass } from "./schema.service";
export { PresentationService as PresentationServiceClass } from "./presentation.service";
export { NotificationService as NotificationServiceClass } from "./notification.service";
export { InstitutionService as InstitutionServiceClass } from "./institution.service";
export { DIDBlockchainService as DIDBlockchainServiceClass } from "./blockchain/didBlockchain.service";
export { VCBlockchainService as VCBlockchainServiceClass } from "./blockchain/vcBlockchain.service";<|MERGE_RESOLUTION|>--- conflicted
+++ resolved
@@ -11,11 +11,8 @@
 export { default as SchemaService } from "./schema.service";
 export { default as PresentationService } from "./presentation.service";
 export { default as NotificationService } from "./notification.service";
-<<<<<<< HEAD
 export { default as StorageService } from "./storage.service";
-=======
 export { default as InstitutionService } from "./institution.service";
->>>>>>> 0cbbda8a
 export { default as DIDBlockchainService } from "./blockchain/didBlockchain.service";
 export { default as VCBlockchainService } from "./blockchain/vcBlockchain.service";
 export * from "./jwt.service";
