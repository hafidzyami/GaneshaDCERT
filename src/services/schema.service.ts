--- conflicted
+++ resolved
@@ -97,7 +97,7 @@
     if (version !== undefined) {
       return this.getSchemaByIdAndVersion(id, version);
     }
-    
+
     // Get latest version
     const schemas = await this.getAllVersionsById(id);
     return schemas[0]; // Already sorted by version desc
@@ -135,11 +135,11 @@
             if (issuerName) {
               // Update schema with issuer name using composite key
               await prisma.vCSchema.update({
-                where: { 
-                  id_version: { 
-                    id: schema.id, 
-                    version: schema.version 
-                  } 
+                where: {
+                  id_version: {
+                    id: schema.id,
+                    version: schema.version,
+                  },
                 },
                 data: { issuer_name: issuerName },
               });
@@ -170,7 +170,7 @@
 
       const schemas = await prisma.vCSchema.findMany({
         where: { id },
-        orderBy: { version: 'desc' },
+        orderBy: { version: "desc" },
       });
 
       if (schemas.length === 0) {
@@ -179,7 +179,10 @@
         );
       }
 
-      this.logSuccess("Get all versions by ID", `Found ${schemas.length} version(s)`);
+      this.logSuccess(
+        "Get all versions by ID",
+        `Found ${schemas.length} version(s)`
+      );
       return schemas;
     } catch (error: any) {
       this.logError("Get all versions by ID", error);
@@ -190,16 +193,19 @@
   /**
    * Get schema by ID and Version (both required)
    */
-  async getSchemaByIdAndVersion(id: string, version: number): Promise<VCSchema> {
+  async getSchemaByIdAndVersion(
+    id: string,
+    version: number
+  ): Promise<VCSchema> {
     try {
       this.logStart("Get schema by ID and version", `${id} v${version}`);
 
       const schema = await prisma.vCSchema.findUnique({
-        where: { 
-          id_version: { 
-            id, 
-            version 
-          } 
+        where: {
+          id_version: {
+            id,
+            version,
+          },
         },
       });
 
@@ -209,7 +215,10 @@
         );
       }
 
-      this.logSuccess("Get schema by ID and version", `${id} v${schema.version}`);
+      this.logSuccess(
+        "Get schema by ID and version",
+        `${id} v${schema.version}`
+      );
       return schema;
     } catch (error: any) {
       this.logError("Get schema by ID and version", error);
@@ -218,8 +227,6 @@
   }
 
   /**
-<<<<<<< HEAD
-=======
    * Internal helper: Get schema by ID with optional version
    * Used internally by other methods (deactivate, reactivate, etc)
    */
@@ -227,7 +234,7 @@
     if (version !== undefined) {
       return this.getSchemaByIdAndVersion(id, version);
     }
-    
+
     // Get latest version
     const schemas = await this.getAllVersionsById(id);
     return schemas[0]; // Already sorted by version desc
@@ -286,7 +293,6 @@
   }
 
   /**
->>>>>>> 014b1ed5
    * Get latest version of a schema by name and issuer
    */
   async getLatestVersion(params: SchemaByNameDTO): Promise<VCSchema> {
@@ -423,13 +429,13 @@
           `[SchemaService] Rolling back database for schema: ${createdSchema.id} v${createdSchema.version}`
         );
         await prisma.vCSchema
-          .delete({ 
-            where: { 
-              id_version: { 
-                id: createdSchema.id, 
-                version: createdSchema.version 
-              } 
-            } 
+          .delete({
+            where: {
+              id_version: {
+                id: createdSchema.id,
+                version: createdSchema.version,
+              },
+            },
           })
           .catch(() => {});
       }
@@ -496,13 +502,13 @@
           `[SchemaService] Rolling back database for schema: ${newVersionSchema.id} v${newVersionSchema.version}`
         );
         await prisma.vCSchema
-          .delete({ 
-            where: { 
-              id_version: { 
-                id: newVersionSchema.id, 
-                version: newVersionSchema.version 
-              } 
-            } 
+          .delete({
+            where: {
+              id_version: {
+                id: newVersionSchema.id,
+                version: newVersionSchema.version,
+              },
+            },
           })
           .catch(() => {});
       }
@@ -519,8 +525,14 @@
    * @param id - Schema ID
    * @param version - Optional version number. If not provided, deactivates the latest version
    */
-  async deactivate(id: string, version?: number): Promise<VCSchemaOperationResponseDTO> {
-    this.logStart("Deactivate schema", `${id}${version ? ` v${version}` : ' (latest)'}`);
+  async deactivate(
+    id: string,
+    version?: number
+  ): Promise<VCSchemaOperationResponseDTO> {
+    this.logStart(
+      "Deactivate schema",
+      `${id}${version ? ` v${version}` : " (latest)"}`
+    );
 
     try {
       // 1. Get schema
@@ -532,11 +544,11 @@
 
       // 2. Deactivate in database
       const deactivatedSchema = await prisma.vCSchema.update({
-        where: { 
-          id_version: { 
-            id: schema.id, 
-            version: schema.version 
-          } 
+        where: {
+          id_version: {
+            id: schema.id,
+            version: schema.version,
+          },
         },
         data: { isActive: false },
       });
@@ -569,14 +581,14 @@
             `[SchemaService] Rolling back deactivation for schema: ${id} v${schema.version}`
           );
           await prisma.vCSchema
-            .update({ 
-              where: { 
-                id_version: { 
-                  id: schema.id, 
-                  version: schema.version 
-                } 
-              }, 
-              data: { isActive: true } 
+            .update({
+              where: {
+                id_version: {
+                  id: schema.id,
+                  version: schema.version,
+                },
+              },
+              data: { isActive: true },
             })
             .catch(() => {});
         }
@@ -599,8 +611,14 @@
    * @param id - Schema ID
    * @param version - Optional version number. If not provided, reactivates the latest version
    */
-  async reactivate(id: string, version?: number): Promise<VCSchemaOperationResponseDTO> {
-    this.logStart("Reactivate schema", `${id}${version ? ` v${version}` : ' (latest)'}`);
+  async reactivate(
+    id: string,
+    version?: number
+  ): Promise<VCSchemaOperationResponseDTO> {
+    this.logStart(
+      "Reactivate schema",
+      `${id}${version ? ` v${version}` : " (latest)"}`
+    );
 
     try {
       // 1. Get schema
@@ -612,11 +630,11 @@
 
       // 2. Reactivate in database
       const reactivatedSchema = await prisma.vCSchema.update({
-        where: { 
-          id_version: { 
-            id: schema.id, 
-            version: schema.version 
-          } 
+        where: {
+          id_version: {
+            id: schema.id,
+            version: schema.version,
+          },
         },
         data: { isActive: true },
       });
@@ -649,14 +667,14 @@
             `[SchemaService] Rolling back reactivation for schema: ${id} v${schema.version}`
           );
           await prisma.vCSchema
-            .update({ 
-              where: { 
-                id_version: { 
-                  id: schema.id, 
-                  version: schema.version 
-                } 
-              }, 
-              data: { isActive: false } 
+            .update({
+              where: {
+                id_version: {
+                  id: schema.id,
+                  version: schema.version,
+                },
+              },
+              data: { isActive: false },
             })
             .catch(() => {});
         }
