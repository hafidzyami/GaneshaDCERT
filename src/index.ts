--- conflicted
+++ resolved
@@ -2,19 +2,14 @@
 import swaggerJsdoc from "swagger-jsdoc";
 import swaggerUi from "swagger-ui-express";
 import cors from "cors";
-<<<<<<< HEAD
-import { env } from "./config/env";
-import DatabaseService from "./config/database";
-import BlockchainConfig from "./config/didblockchain";
+import { env, DatabaseService, BlockchainConfig, logger } from "./config";
 import {
   errorHandler,
   notFoundHandler,
-} from "./middlewares/errorHandler.middleware";
-=======
-import { env, DatabaseService, BlockchainConfig, logger } from "./config";
-import { errorHandler, notFoundHandler, requestLogger, apiRateLimit } from "./middlewares";
+  requestLogger,
+  apiRateLimit,
+} from "./middlewares";
 import { HealthCheckResponse } from "./types";
->>>>>>> 5de2e33f
 
 // Routes
 import {
@@ -244,13 +239,7 @@
     // Test Blockchain Connection
     const blockchainConnected = await BlockchainConfig.testConnection();
     if (!blockchainConnected) {
-<<<<<<< HEAD
-      console.warn(
-        "⚠️  Blockchain connection failed, but server will continue"
-      );
-=======
       logger.warn("Blockchain connection failed, but server will continue");
->>>>>>> 5de2e33f
     }
 
     // Start Express Server
