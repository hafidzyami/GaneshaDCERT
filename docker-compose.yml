# Explicitly set project name to ensure consistent volume names across deployments
name: ganeshadcert

services:
  rabbitmq:
    image: rabbitmq:3-management-alpine
    container_name: rabbitmq
    hostname: rabbitmq
    ports:
      - "127.0.0.1:5672:5672"
      - "127.0.0.1:15672:15672"
    environment:
      RABBITMQ_DEFAULT_USER: ${RABBITMQ_USER}
      RABBITMQ_DEFAULT_PASS: ${RABBITMQ_PASS}
      RABBITMQ_DEFAULT_VHOST: /
    volumes:
      - rabbitmq-data:/var/lib/rabbitmq
    healthcheck:
      test: ["CMD", "rabbitmq-diagnostics", "ping"]
      interval: 30s
      timeout: 10s
      retries: 5
    restart: unless-stopped

  ganeshadcert-api:
    build: .
    container_name: ganeshadcert-api
    restart: unless-stopped
    extra_hosts:
      - "host.docker.internal:host-gateway"
    env_file:
      - .env
    ports:
      - "127.0.0.1:3069:3069"
    depends_on:
      rabbitmq:
        condition: service_healthy
      redis:
        condition: service_started
      minio:
        condition: service_healthy
    environment:
      - DATABASE_URL=${DATABASE_URL}
      - RABBITMQ_URL=amqp://${RABBITMQ_USER}:${RABBITMQ_PASS}@rabbitmq:5672
      - REDIS_URL=redis://redis:6379
      - PORT=${PORT}
      - NODE_ENV=${NODE_ENV}
      - JWT_SECRET=${JWT_SECRET}
      - SMTP_HOST=${SMTP_HOST}
      - SMTP_PORT=${SMTP_PORT}
      - SMTP_USER=${SMTP_USER}
      - SMTP_PASS=${SMTP_PASS}
      - FRONTEND_URL=${FRONTEND_URL}
      - MESSAGE_TTL=${MESSAGE_TTL}
      - BLOCKCHAIN_RPC_URL=${BLOCKCHAIN_RPC_URL}
      - DID_CONTRACT_ADDRESS=${DID_CONTRACT_ADDRESS}
      - ACCOUNT_PRIVATE_KEY=${ACCOUNT_PRIVATE_KEY}
      - MINIO_ENDPOINT=${MINIO_ENDPOINT}
      - MINIO_ACCESS_KEY=${MINIO_ACCESS_KEY}
      - MINIO_SECRET_KEY=${MINIO_SECRET_KEY}
      - MINIO_PORT=${MINIO_PORT}
      - MINIO_BUCKET_NAME=${MINIO_BUCKET_NAME}
      - MINIO_USE_SSL=${MINIO_USE_SSL}
      - MINIO_ROOT_USER=${MINIO_ROOT_USER}
      - MINIO_ROOT_PASSWORD=${MINIO_ROOT_PASSWORD}
      - MINIO_PUBLIC_URL=${MINIO_PUBLIC_URL}
      - MINIO_BROWSER_REDIRECT_URL=${MINIO_BROWSER_REDIRECT_URL}

  minio:
    image: minio/minio:RELEASE.2025-04-22T22-12-26Z-cpuv1
    container_name: minio
    hostname: minio
    restart: unless-stopped
    ports:
      - "127.0.0.1:9000:9000"
      - "127.0.0.1:9001:9001"
    environment:
      MINIO_ROOT_USER: ${MINIO_ROOT_USER}
      MINIO_ROOT_PASSWORD: ${MINIO_ROOT_PASSWORD}
      MINIO_SERVER_URL: ${MINIO_PUBLIC_URL}
<<<<<<< HEAD
      MINIO_BROWSER_REDIRECT_URL: ${MINIO_BROWSER_REDIRECT_URL}
=======
      # Disable file-based credentials - force use env vars
      MINIO_ROOT_USER_FILE: ""
      MINIO_ROOT_PASSWORD_FILE: ""
      MINIO_ACCESS_KEY_FILE: ""
      MINIO_SECRET_KEY_FILE: ""
>>>>>>> a3f71b5f
    volumes:
      - minio-data:/data
    command: server /data --console-address ":9001"
    healthcheck:
      test: ["CMD", "curl", "-f", "http://localhost:9000/minio/health/live"]
      interval: 30s
      timeout: 10s
      retries: 5

  redis:
    image: redis:7-alpine
    container_name: redis
    restart: unless-stopped
    ports:
      - "127.0.0.1:6379:6379"
    volumes:
      - redis-data:/data
    command: redis-server --save 60 1 --loglevel warning

volumes:
  rabbitmq-data:
  redis-data:
  minio-data:<|MERGE_RESOLUTION|>--- conflicted
+++ resolved
@@ -78,15 +78,12 @@
       MINIO_ROOT_USER: ${MINIO_ROOT_USER}
       MINIO_ROOT_PASSWORD: ${MINIO_ROOT_PASSWORD}
       MINIO_SERVER_URL: ${MINIO_PUBLIC_URL}
-<<<<<<< HEAD
       MINIO_BROWSER_REDIRECT_URL: ${MINIO_BROWSER_REDIRECT_URL}
-=======
       # Disable file-based credentials - force use env vars
       MINIO_ROOT_USER_FILE: ""
       MINIO_ROOT_PASSWORD_FILE: ""
       MINIO_ACCESS_KEY_FILE: ""
       MINIO_SECRET_KEY_FILE: ""
->>>>>>> a3f71b5f
     volumes:
       - minio-data:/data
     command: server /data --console-address ":9001"
